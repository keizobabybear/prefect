# Changelog

## Unreleased <Badge text="beta" type="success"/>

These changes are available in the [master branch](https://github.com/PrefectHQ/prefect).

### Features

- None

### Enhancements

<<<<<<< HEAD
- flow.visualize is now able to accept a `format` argument to specify the output file type.
=======
- Agents now support an optional HTTP health check, for use by their backing orchestration layer (e.g. k8s, docker, supervisord, ...) - [#2406](https://github.com/PrefectHQ/prefect/pull/2406)
- Sets dask scheduler default to "threads" on LocalDaskExecutor to provide parallelism [#2494](https://github.com/PrefectHQ/prefect/pull/2494) 

### Task Library

- Add new `case` control-flow construct, for nicer management of conditional tasks - [#2443](https://github.com/PrefectHQ/prefect/pull/2443)

### Fixes

- Give a better error for non-serializable callables when registering with cloud/server - [#2491](https://github.com/PrefectHQ/prefect/pull/2491)

### Deprecations

- None
>>>>>>> be9d8af1

### Breaking Changes

- None

### Contributors

- None

## 0.10.6 <Badge text="beta" type="success"/>

Released on May 5, 2020.

### Features

- Add DaskCloudProviderEnvironment to dynamically launch Dask clusters, e.g. on AWS Fargate - [#2360](https://github.com/PrefectHQ/prefect/pull/2360)

### Enhancements

- Add `botocore_config` option to Fargate agent for setting botocore configuration when interacting with boto3 client - [#2170](https://github.com/PrefectHQ/prefect/issues/2170)
- Don't create a `None` task for a null condition when using `ifelse` - [#2449](https://github.com/PrefectHQ/prefect/pull/2449)
- Add support for EC2 launch type in Fargate Agent and `FargateTaskEnvironment` - [#2421](https://github.com/PrefectHQ/prefect/pull/2421)
- Add `flow_id` to context for Flow runs - [#2461](https://github.com/PrefectHQ/prefect/pull/2461)
- Allow users to inject custom context variables into their logger formats - [#2462](https://github.com/PrefectHQ/prefect/issues/2462)
- Add option to set backend on `agent install` CLI command - [#2478](https://github.com/PrefectHQ/prefect/pull/2478)

### Task Library

- None

### Fixes

- Fix `start_server.sh` script when an env var is undefined - [#2450](https://github.com/PrefectHQ/prefect/pull/2450)
- Fix `server start` CLI command not respecting `version` kwarg on tagged releases - [#2435](https://github.com/PrefectHQ/prefect/pull/2435)
- Fix issue with non-JSON serializable args being used to format log messages preventing them from shipping to Cloud - [#2407](https://github.com/PrefectHQ/prefect/issues/2407)
- Fix issue where ordered Prefect collections use lexical sorting, not numerical sorting, which can result in unexpected ordering - [#2452](https://github.com/PrefectHQ/prefect/pull/2452)
- Fix issue where Resource Manager was failing due to non-JSON timestamp in log writing - [#2474](https://github.com/PrefectHQ/prefect/issues/2474)
- Fix periodic error in local agent process management loop - [#2419](https://github.com/PrefectHQ/prefect/issues/2419)

### Deprecations

- None

### Breaking Changes

- None

### Contributors

- [Grégory Duchatelet](https://github.com/gregorg)
- [Joe Schmid](https://github.com/joeschmid)

## 0.10.5 <Badge text="beta" type="success"/>

Released on Apr 28, 2020.

### Features

- None

### Enhancements

- Added serializer for `RemoteDaskEnvironment` - [#2369](https://github.com/PrefectHQ/prefect/issues/2369)
- `server start` CLI command now defaults to image build based on current Prefect installation version - [#2375](https://github.com/PrefectHQ/prefect/issues/2375)
- Add option to set `executor_kwargs` on `KubernetesJobEnvironment` and `FargateTaskEnvironment` - [#2258](https://github.com/PrefectHQ/prefect/issues/2258)
- Add map index to task logs for mapped task runs - [#2402](https://github.com/PrefectHQ/prefect/pull/2402)
- Agents can now register themselves with Cloud for better management - [#2312](https://github.com/PrefectHQ/prefect/issues/2312)
- Adding support for `environment`, `secrets`, and `mountPoints` via configurable `containerDefinitions` to the Fargate Agent - [#2397](https://github.com/PrefectHQ/prefect/pull/2397)
- Add flag for disabling Docker agent interface check on Linux - [#2361](https://github.com/PrefectHQ/prefect/issues/2361)

### Task Library

- Add Pushbullet notification task to send notifications to mobile - [#2366](https://github.com/PrefectHQ/prefect/pull/2366)
- Add support for Docker volumes and filtering in `prefect.tasks.docker` - [#2384](https://github.com/PrefectHQ/prefect/pull/2384)

### Fixes

- Fix Docker storage path issue when registering flows on Windows machines - [#2332](https://github.com/PrefectHQ/prefect/issues/2332)
- Fix issue with refreshing Prefect Cloud tokens - [#2409](https://github.com/PrefectHQ/prefect/pull/2409)
- Resolve invalid escape sequence deprecation warnings - [#2414](https://github.com/PrefectHQ/prefect/issues/2414)

### Deprecations

- None

### Breaking Changes

- None

### Contributors

- [Nelson Cornet](https://github.com/sk4la)
- [Braun Reyes](https://github.com/braunreyes)
- [Fraznist](https://github.com/Fraznist)
- [sk4la](https://github.com/sk4la)
- [Troy Köhler](https://github.com/trkohler)

## 0.10.4 <Badge text="beta" type="success"/>

Released on Apr 21, 2020.

### Enhancements

- Agent connection step shows which endpoint it is connected to and checks API connectivity - [#2372](https://github.com/PrefectHQ/prefect/pull/2372)

### Breaking Changes

- Revert changes to `ifelse` & `switch` (added in [#2310](https://github.com/PrefectHQ/prefect/pull/2310)), removing implicit
  creation of `merge` tasks - [#2379](https://github.com/PrefectHQ/prefect/pull/2379)

## 0.10.3 <Badge text="beta" type="success"/>

Released on Apr 21, 2020.

### Features

- None

### Enhancements

- Allow GraphQL endpoint configuration via `config.toml` for remote deployments of the UI - [#2338](https://github.com/PrefectHQ/prefect/pull/2338)
- Add option to connect containers created by Docker agent to an existing Docker network - [#2334](https://github.com/PrefectHQ/prefect/pull/2334)
- Expose `datefmt` as a configurable logging option in Prefect configuration - [#2340](https://github.com/PrefectHQ/prefect/pull/2340)
- The Docker agent configures containers to auto-remove on completion - [#2347](https://github.com/PrefectHQ/prefect/pull/2347)
- Use YAML's safe load and dump commands for the `server start` CLI command - [#2352](https://github.com/PrefectHQ/prefect/pull/2352)
- New `RemoteDaskEnvironment` specifically for running Flows on an existing Dask cluster - [#2367](https://github.com/PrefectHQ/prefect/pull/2367)

### Task Library

- None

### Fixes

- Fix `auth create-token` CLI command specifying deprecated `role` instead of `scope` - [#2336](https://github.com/PrefectHQ/prefect/issues/2336)
- Fix local schedules not continuing to schedule on errors outside of runner's control - [#2133](https://github.com/PrefectHQ/prefect/issues/2133)
- Fix `get_latest_cached_states` pulling incorrect upstream cached states when using Core server as the backend - [#2343](https://github.com/PrefectHQ/prefect/issues/2343)

### Deprecations

- None

### Breaking Changes

- None

### Contributors

- [Brad McElroy](https://github.com/limx0)
- [Joe Schmid](https://github.com/joeschmid)

## 0.10.2 <Badge text="beta" type="success"/>

Released on Apr 14, 2020.

### Features

- None

### Enhancements

- Task logical operators (e.g. `And`, `Or`, ...) no longer implicitly cast to `bool` - [#2303](https://github.com/PrefectHQ/prefect/pull/2303)
- Allow for dynamically changing secret names at runtime - [#2302](https://github.com/PrefectHQ/prefect/pull/2302)
- Update `ifelse` and `switch` to return tasks representing the output of the run branch - [#2310](https://github.com/PrefectHQ/prefect/pull/2310)

### Task Library

- Rename the base secret tasks for clarity - [#2302](https://github.com/PrefectHQ/prefect/pull/2302)

### Fixes

- Fix possible subprocess deadlocks when sending stdout to `subprocess.PIPE` - [#2293](https://github.com/PrefectHQ/prefect/pull/2293), [#2295](https://github.com/PrefectHQ/prefect/pull/2295)
- Fix issue with Flow registration to non-standard Cloud backends - [#2292](https://github.com/PrefectHQ/prefect/pull/2292)
- Fix issue with registering Flows with Server that have required scheduled Parameters - [#2296](https://github.com/PrefectHQ/prefect/issues/2296)
- Fix interpolation of config for dev services CLI for Apollo - [#2299](https://github.com/PrefectHQ/prefect/pull/2299)
- Fix pytest Cloud and Core server backend fixtures - [#2319](https://github.com/PrefectHQ/prefect/issues/2319)
- Fix `AzureResultHandler` choosing an empty Secret over provided connection string - [#2316](https://github.com/PrefectHQ/prefect/issues/2316)
- Fix containers created by Docker agent not being able to reach out to host API - [#2324](https://github.com/PrefectHQ/prefect/issues/2324)

### Deprecations

- None

### Breaking Changes

- Remove `env_var` initialization from `EnvVarSecret` in favor of `name` - [#2302](https://github.com/PrefectHQ/prefect/pull/2302)

### Contributors

- [Brad McElroy](https://github.com/limx0)

## 0.10.1 <Badge text="beta" type="success"/>

Released on Apr 7, 2020.

### Features

- CI build for prefect server images - [#2229](https://github.com/PrefectHQ/prefect/pull/2229), [#2275](https://github.com/PrefectHQ/prefect/issues/2275)
- Allow kwargs to boto3 in S3ResultHandler - [#2240](https://github.com/PrefectHQ/prefect/issues/2240)

### Enhancements

- Add flags to `prefect server start` for disabling service port mapping - [#2228](https://github.com/PrefectHQ/prefect/pull/2228)
- Add options to `prefect server start` for mapping to host ports - [#2228](https://github.com/PrefectHQ/prefect/pull/2228)
- Return `flow_run_id` from CLI `run` methods for programmatic use - [#2242](https://github.com/PrefectHQ/prefect/pull/2242)
- Add JSON output option to `describe` CLI commands - [#1813](https://github.com/PrefectHQ/prefect/issues/1813)
- Add ConstantResult for eventually replacing ConstantResultHandler - [#2145](https://github.com/PrefectHQ/prefect/issues/2145)
- Add new `diagnostics` mode for timing requests made to Cloud - [#2283](https://github.com/PrefectHQ/prefect/pull/2283)

### Task Library

- Make `project_name` optional for `FlowRunTask` to allow for use with Prefect Core's server - [#2266](https://github.com/PrefectHQ/prefect/pull/2266)
- Adds `prefect.tasks.docker.container.RemoveContainer`

### Fixes

- Fix `S3ResultHandler` safe retrieval of `_client` attribute - [#2232](https://github.com/PrefectHQ/prefect/issues/2232)
- Change default log `timestamp` value in database to be identical to other tables instead of a hard coded value - [#2230](https://github.com/PrefectHQ/prefect/pull/2230)

### Deprecations

- None

### Breaking Changes

- None

### Contributors

- [Manuel Aristarán](https://github.com/jazzido)
- [szelenka](https://github.com/szelenka)
- [Aditya Bhumbla](https://github.com/abhumbla)
- [Alex Cano](https://github.com/alexisprince1994)

## 0.10.0 <Badge text="beta" type="success"/>

Released on Mar 29, 2020.

### Features

- Open source database backend, GraphQL API and UI - [#2218](https://github.com/PrefectHQ/prefect/pull/2218)
- Add `prefect server start` CLI command for spinning up database and UI - [#2214](https://github.com/PrefectHQ/prefect/pull/2214)

### Enhancements

- Add ValidationFailed state and signal in anticipation of validating task outputs - [#2143](https://github.com/PrefectHQ/prefect/issues/2143)
- Add max polling option to all agents - [#2037](https://github.com/PrefectHQ/prefect/issues/2037)
- Add GCSResult type [#2141](https://github.com/PrefectHQ/prefect/issues/2141)
- Add Result.validate method that runs validator functions initialized on Result [#2144](https://github.com/PrefectHQ/prefect/issues/2144)
- Convert all GraphQL calls to have consistent casing - [#2185](https://github.com/PrefectHQ/prefect/pull/2185) [#2198](https://github.com/PrefectHQ/prefect/pull/2198)
- Add `prefect backend` CLI command for switching between Prefect Core server and Prefect Cloud - [#2203](https://github.com/PrefectHQ/prefect/pull/2203)
- Add `prefect run server` CLI command for starting flow runs without use of project name - [#2203](https://github.com/PrefectHQ/prefect/pull/2203)
- Make `project_name` optional during flow registration to support Prefect Core's server - [#2203](https://github.com/PrefectHQ/prefect/pull/2203)
- Send flow run and task run heartbeat at beginning of run time - [#2203](https://github.com/PrefectHQ/prefect/pull/2203)

### Task Library

- None

### Fixes

- Fix issue with heartbeat failing if any Cloud config var is not present - [#2190](https://github.com/PrefectHQ/prefect/issues/2190)
- Fix issue where `run cloud` CLI command would pull final state before last batch of logs - [#2192](https://github.com/PrefectHQ/prefect/pull/2192)
- Fix issue where the `S3ResultHandler` would attempt to access uninitialized attribute - [#2204](https://github.com/PrefectHQ/prefect/issues/2204)

### Deprecations

- None

### Breaking Changes

- Drop support for Python 3.5 - [#2191](https://github.com/PrefectHQ/prefect/pull/2191)
- Remove `Client.write_run_log` - [#2184](https://github.com/PrefectHQ/prefect/issues/2184)
- Remove `Client.deploy` and `flow.deploy` - [#2183](https://github.com/PrefectHQ/prefect/issues/2183)

### Contributors

- None

## 0.9.8

Released on Mar 18, 2020.

### Features

- None

### Enhancements

- Update Cloud config name for heartbeat settings - [#2081](https://github.com/PrefectHQ/prefect/pull/2081)
- Add examples to Interactive API Docs - [#2122](https://github.com/PrefectHQ/prefect/pull/2122)
- Allow users to skip Docker healthchecks - [#2150](https://github.com/PrefectHQ/prefect/pull/2150)
- Add exists, read, and write interfaces to Result [#2139](https://github.com/PrefectHQ/prefect/issues/2139)
- Add Cloud UI links to Slack Notifications - [#2112](https://github.com/PrefectHQ/prefect/issues/2112)

### Task Library

- None

### Fixes

- Fix S3ResultHandler use of a new boto3 session per thread - [#2108](https://github.com/PrefectHQ/prefect/issues/2108)
- Fix issue with stateful function reference deserialization logic mutating state - [#2159](https://github.com/PrefectHQ/prefect/pull/2159)
- Fix issue with `DateClock` serializer - [#2166](https://github.com/PrefectHQ/prefect/issues/2166)
- Fix issue with scheduling required parameters - [#2166](https://github.com/PrefectHQ/prefect/issues/2166)

### Deprecations

- Deprecate cache\_\* and result_handler options on Task and Flow objects [#2140](https://github.com/PrefectHQ/prefect/issues/2140)

### Breaking Changes

- None

### Contributors

- [alexisprince1994](https://github.com/alexisprince1994)

## 0.9.7 <Badge text="beta" type="success"/>

Released on Mar 4, 2020.

### Fixes

- Change `task.log_stdout` retrieval from task runner to `getattr` in order to preserve running flows of older 0.9.x versions - [#2120](https://github.com/PrefectHQ/prefect/pull/2120)

## 0.9.6 <Badge text="beta" type="success"/>

Released on Mar 4, 2020.

### Features

- Add new diagnostics utility to assist in troubleshooting issues - [#2062](https://github.com/PrefectHQ/prefect/pull/2062)
- Add a jira_notification state handler to create jira tickets for failed tasks or flows - [#1861](https://github.com/PrefectHQ/prefect/pull/1861)
- Add support for Python 3.8 - [#2080](https://github.com/PrefectHQ/prefect/pull/2080)

### Enhancements

- Add PIN 15 (skip refactor) - [#2070](https://github.com/PrefectHQ/prefect/issues/2070)
- Update docs and docstrings related to Result Handlers - [#1792](https://github.com/PrefectHQ/prefect/issues/1792)
- Add volume option to Docker Agent - [#2013](https://github.com/PrefectHQ/prefect/issues/2013)
- `DaskKubernetesEnvironment` now elevates important autoscaling logs as well as possible Kubernetes issues - [#2089](https://github.com/PrefectHQ/prefect/pull/2089)
- Add optional `scheduler_logs` kwarg to the`DaskKubernetesEnvironment` - [#2089](https://github.com/PrefectHQ/prefect/pull/2089)
- Add ERROR log if heartbeat process dies - [#2097](https://github.com/PrefectHQ/prefect/issues/2097)
- Enable stdout logging from inside a task with the kwarg `log_stdout=True` - [#2092](https://github.com/PrefectHQ/prefect/pull/2092)
- Direct links to Cloud flows and flow runs now shown on creation time - [#2109](https://github.com/PrefectHQ/prefect/pull/2109)
- Update docs related to using Context - [#2077](https://github.com/PrefectHQ/prefect/issues/2077)

### Task Library

- Fix expanding of `V1DeleteOptions` kwargs for Kubernetes tasks - [#2083](https://github.com/PrefectHQ/prefect/pull/2083)

### Fixes

- Fix `extra_loggers` config variable not being able to be set via environment variable - [#2089](https://github.com/PrefectHQ/prefect/pull/2089)
- Fix environments not passing down their `extra_loggers` to any created infrastructure - [#2089](https://github.com/PrefectHQ/prefect/pull/2089)
- Don't mutate data when serializing or deserializing - [#2098](https://github.com/PrefectHQ/prefect/issues/2098)

### Deprecations

- None

### Breaking Changes

- None

### Contributors

- [Romain Thalineau](https://github.com/romaintha)

## 0.9.5 <Badge text="beta" type="success"/>

Released on Feb 21, 2020.

### Features

- None

### Enhancements

- Better exception for unsubscriptable mapping arguments - [#1821](https://github.com/PrefectHQ/prefect/issues/1821)
- Upload package to PyPI on tag push to master - [#2030](https://github.com/PrefectHQ/prefect/issues/2030)
- Add DaskGateway tip to docs - [#1959](https://github.com/PrefectHQ/prefect/issues/1959)
- Improve package import time - [#2046](https://github.com/PrefectHQ/prefect/issues/2046)

### Task Library

- Fix `V1DeleteOptions` call for Kubernetes tasks - [#2050](https://github.com/PrefectHQ/prefect/pull/2050)
- Add kwargs to `V1DeleteOptions` for Kubernetes tasks - [#2051](https://github.com/PrefectHQ/prefect/pull/2051)

### Fixes

- Ensure microseconds are respected on `start_date` provided to CronClock - [#2031](https://github.com/PrefectHQ/prefect/pull/2031)
- Fix duplicate Client connections when using `--logs` flag from `run cloud` CLI command - [#2056](https://github.com/PrefectHQ/prefect/pull/2056)

### Deprecations

- None

### Breaking Changes

- None

### Contributors

- [Romain Thalineau](https://github.com/romaintha)

## 0.9.4 <Badge text="beta" type="success"/>

Released on Feb 14, 2020.

### Features

- None

### Enhancements

- Add incremental tutorial - [#1953](https://github.com/PrefectHQ/prefect/issues/1953)
- Improve error handling for unsupported callables - [#1993](https://github.com/PrefectHQ/prefect/pull/1993)
- Accept additional `boto3` client parameters in S3 storage - [#2000](https://github.com/PrefectHQ/prefect/pull/2000)
- Add optional `version_group_id` kwarg to `create_flow_run` for a stable API for flow runs - [#1987](https://github.com/PrefectHQ/prefect/issues/1987)
- Add `extra_loggers` logging configuration for non-Prefect logs in stdout and cloud - [#2010](https://github.com/PrefectHQ/prefect/pull/2010)

### Task Library

- None

### Fixes

- Ensure `ifelse` casts its condition to `bool` prior to evaluation - [#1991](https://github.com/PrefectHQ/prefect/pull/1991)
- Do not perform `ast.literal_eval` on cpu and memory task_definition kwargs for Fargate Agent - [#2010](https://github.com/PrefectHQ/prefect/pull/2010)
- Fix new agent processing with Threadpool causing problem for Fargate Agent with task revisions enabled - [#2022](https://github.com/PrefectHQ/prefect/pull/2022)

### Deprecations

- None

### Breaking Changes

- Remove Airflow Tasks - [#1992](https://github.com/PrefectHQ/prefect/pull/1992)

### Contributors

- [Giorgio Pellero](https://github.com/trapped)
- [Braun Reyes](https://github.com/braunreyes)

## 0.9.3 <Badge text="beta" type="success"/>

Released on Feb 05, 2020.

### Features

- None

### Enhancements

- Improve heartbeat functionality to be robust across platforms - [#1973](https://github.com/PrefectHQ/prefect/pull/1973)
- Run storage healthchecks on other options besides Docker - [1963](https://github.com/PrefectHQ/prefect/pull/1963)
- Cloud logger now attempts to elevate logger errors to flow run logs - [#1961](https://github.com/PrefectHQ/prefect/pull/1961)
- Attach Flow and Task attributes to LogRecords - [#1938](https://github.com/PrefectHQ/prefect/issues/1938)

### Task Library

- None

### Fixes

- Fix uncaught Fargate Agent kwarg parse SyntaxError from `literal_eval` - [#1968](https://github.com/PrefectHQ/prefect/pull/1968)
- Fix FargateTaskEnvironment passing empty auth token to run task - [#1976](https://github.com/PrefectHQ/prefect/pull/1976)
- Fix imagePullSecrets not being automatically passed to jobs created by Kubernetes Agent - [#1982](https://github.com/PrefectHQ/prefect/pull/1982)

### Deprecations

- None

### Breaking Changes

- Remove cancellation hooks - [#1973](https://github.com/PrefectHQ/prefect/pull/1973)

### Contributors

- None

## 0.9.2 <Badge text="beta" type="success"/>

Released on Jan 30, 2020.

### Features

- Allow for parameter defaults to vary based on clock - [#1946](https://github.com/PrefectHQ/prefect/pull/1946)

### Enhancements

- More graceful handling of Agents competing for work - [#1956](https://github.com/PrefectHQ/prefect/issues/1956)

### Task Library

- None

### Fixes

- Eliminated possible duplicate flow run issue in all agents - [#1956](https://github.com/PrefectHQ/prefect/issues/1956)

### Deprecations

- None

### Breaking Changes

- None

### Contributors

- None

## 0.9.1 <Badge text="beta" type="success"/>

Released on Jan 24, 2020.

### Features

- None

### Enhancements

- Docker daemon reconnect attempts + exit on heartbeat failure -[#1918](https://github.com/PrefectHQ/prefect/pull/1918)
- More responsive agent shutdown - [#1921](https://github.com/PrefectHQ/prefect/pull/1921)
- Background all agent flow deployment attempts - [#1928](https://github.com/PrefectHQ/prefect/pull/1928)
- Add show_flow_logs to Docker agent [#1929](https://github.com/PrefectHQ/prefect/issues/1929)
- Add per-task checkpointing opt-out - [#1933](https://github.com/PrefectHQ/prefect/pull/1933)
- The Task 'checkpoint' kwarg will no longer be deprecated to allow opt-out - [#1933](https://github.com/PrefectHQ/prefect/pull/1933)

### Task Library

- None

### Fixes

- Fix the Fargate Agent not parsing kwargs as literals - [#1926](https://github.com/PrefectHQ/prefect/pull/1926)
- Fix issue with result handler default persisting from initialization - [#1936](https://github.com/PrefectHQ/prefect/issues/1936)

### Deprecations

- None

### Breaking Changes

- None

### Contributors

- None

## 0.9.0 <Badge text="beta" type="success"/>

Released on Jan 15, 2020.

### Features

- Added the ability to leverage native ECS task definition revisions for flow versions in Fargate agent - [#1870](https://github.com/PrefectHQ/prefect/pull/1870)
- Added the ability to pull in kwargs per flow version from S3 on flow submission in Fargate agent - [#1870](https://github.com/PrefectHQ/prefect/pull/1870)
- Add sensible default result handlers to non-Docker storage options - [#1888](https://github.com/PrefectHQ/prefect/issues/1888)

### Enhancements

- Allow for task looping to beyond Python's maximum recursion depth - [#1862](https://github.com/PrefectHQ/prefect/pull/1862)
- Prevent duplication of stdout logs from multiple instantiated agents - [#1866](https://github.com/PrefectHQ/prefect/pull/1866)
- Allow intervals less than 60 seconds in `IntervalClock`s - [#1880](https://github.com/PrefectHQ/prefect/pull/1880)
- Introduce new `Secret.exists` method for checking whether a Secret is available - [#1882](https://github.com/PrefectHQ/prefect/pull/1882)
- Introduce new `-e` CLI options on agent start commands to allow passing environment variables to flow runs - [#1878](https://github.com/PrefectHQ/prefect/issues/1878)
- Stop persisting `None` when calling result handlers - [#1894](https://github.com/PrefectHQ/prefect/pull/1894)
- Change Cancelled state to indicate Finished instead of Failed - [#1903](https://github.com/PrefectHQ/prefect/pull/1903)
- All States now store `cached_inputs` for easier recovery from failure - [#1898](https://github.com/PrefectHQ/prefect/issues/1898)
- Always checkpoint tasks which have result handlers - [#1898](https://github.com/PrefectHQ/prefect/issues/1898)

### Task Library

- Remove implicit requirement that Google Tasks use Prefect Cloud Secrets - [#1882](https://github.com/PrefectHQ/prefect/pull/1882)

### Fixes

- Enforce provision of `max_retries` if specifying `retry_delay` for a `Task` - [#1875](https://github.com/PrefectHQ/prefect/pull/1875)
- Fix issue with reduce tasks in `flow.visualize()` - [#1793](https://github.com/PrefectHQ/prefect/issues/1793)

### Deprecations

- The checkpointing kwarg will be removed from Tasks as it is now a default behavior - [#1898](https://github.com/PrefectHQ/prefect/issues/1898)

### Breaking Changes

- Remove default value for `aws_credentials_secret` on all S3 hooks - [#1886](https://github.com/PrefectHQ/prefect/issues/1886)
- Remove `config.engine.result_handler` section of Prefect config - [#1888](https://github.com/PrefectHQ/prefect/issues/1888)
- Remove default value for `credentials_secret` on `GCSResultHandler` - [#1888](https://github.com/PrefectHQ/prefect/issues/1888)
- Remove default value for `azure_credentials_secret` on `AzureResultHandler` - [#1888](https://github.com/PrefectHQ/prefect/issues/1888)

### Contributors

- [Daryll Strauss](daryll.strauss@gmail.com)
- [Braun Reyes](https://github.com/braunreyes)

## 0.8.1 <Badge text="beta" type="success"/>

Released on Dec 17, 2019.

### Features

- None

### Enhancements

- Enhanced treatment of nested and ordered constant values - [#1829](https://github.com/PrefectHQ/prefect/pull/1829)
- Add `on_datetime`, `on_date`, and `at_time` filters - [#1837](https://github.com/PrefectHQ/prefect/pull/1837)
- Add `--latest` flag for Kubernetes Agent install CLI command - [#1842](https://github.com/PrefectHQ/prefect/pull/1842)
- Add `--no-cloud-logs` flag for all agents to optionally opt-out of logs being sent to Prefect Cloud - [#1843](https://github.com/PrefectHQ/prefect/pull/1843)
- Agents mark Flow Runs as `Failed` if a deployment error occurs - [#1848](https://github.com/PrefectHQ/prefect/pull/1848)
- `Submitted` states from Agents include deployment identifier information - [#1848](https://github.com/PrefectHQ/prefect/pull/1848)
- Update heartbeats to respect Cloud flow settings - [#1851](https://github.com/PrefectHQ/prefect/pull/1851)
- Add flow run name to `prefect.context` - [#1855](https://github.com/PrefectHQ/prefect/pull/1855)
- Add `--namespace` option for Kubernetes Agent start CLI command - [#1859](https://github.com/PrefectHQ/prefect/pull/1859)
- Add Prefect job resource configuration for Kubernetes Agent - [#1859](https://github.com/PrefectHQ/prefect/pull/1859)

### Task Library

- Add task for scheduling a flow run - [#1871](https://github.com/PrefectHQ/prefect/pull/1871)

### Fixes

- Fix Agent deployment errors interrupting full list of found Flow Runs - [#1848](https://github.com/PrefectHQ/prefect/pull/1848)
- Fix issue with a single bad log preventing all logs from being sent to Cloud - [#1845](https://github.com/PrefectHQ/prefect/pull/1845)
- Fix Kubernetes Agent passing empty default namespace - [#1839](https://github.com/PrefectHQ/prefect/pull/1839)

### Deprecations

- None

### Breaking Changes

- None

### Contributors

- None

## 0.8.0 <Badge text="beta" type="success"/>

Released on Dec 11, 2019.

### Features

- Added new Local Agent to run Flows from Local Storage, S3 Storage, and GCS Storage - [#1819](https://github.com/PrefectHQ/prefect/pull/1819)
- Added Azure Blob Storage for Flows - [#1831](https://github.com/PrefectHQ/prefect/pull/1831)
- Added GCS Storage for Flows - [#1809](https://github.com/PrefectHQ/prefect/pull/1809)
- Added S3 Storage for Flows - [#1753](https://github.com/PrefectHQ/prefect/pull/1753)

### Enhancements

- Add `--rbac` flag to `prefect agent install` for Kubernetes Agent - [#1822](https://github.com/PrefectHQ/prefect/pull/1822)
- Add `prefect agent install` option to output `supervisord.conf` file for Local Agent - [#1819](https://github.com/PrefectHQ/prefect/pull/1819)
- Add convenience `parents()` and `children()` classmethods to all State objects for navigating the hierarchy - [#1784](https://github.com/PrefectHQ/prefect/pull/1784)
- Add new `not_all_skipped` trigger and set it as the default for merge tasks - [#1768](https://github.com/PrefectHQ/prefect/issues/1768)

### Task Library

- Azure Blob tasks now use newer `BlockBlobService` with connection string authentication - [#1831](https://github.com/PrefectHQ/prefect/pull/1831)

### Fixes

- Fix issue with `flow.visualize()` for mapped tasks which are skipped - [#1765](https://github.com/PrefectHQ/prefect/issues/1765)
- Fix issue with timeouts only being softly enforced - [#1145](https://github.com/PrefectHQ/prefect/issues/1145), [#1686](https://github.com/PrefectHQ/prefect/issues/1686)
- Log agent errors using `write_run_logs` instead of the deprecated `write_run_log` - [#1791](https://github.com/PrefectHQ/prefect/pull/1791)
- Fix issue with `flow.update()` not transferring constants - [#1785](https://github.com/PrefectHQ/prefect/pull/1785)

### Deprecations

- `flow.deploy` is deprecated in favor of `flow.register` - [#1819](https://github.com/PrefectHQ/prefect/pull/1819)

### Breaking Changes

- Default Flow storage is now `Local` instead of `Docker` - [#1819](https://github.com/PrefectHQ/prefect/pull/1819)
- Docker based `LocalAgent` is renamed `DockerAgent` - [#1819](https://github.com/PrefectHQ/prefect/pull/1819)
- `prefect agent start` now defaults to new `LocalAgent` - [#1819](https://github.com/PrefectHQ/prefect/pull/1819)

### Contributors

- None

## 0.7.3 <Badge text="beta" type="success"/>

Released on Nov 26, 2019.

### Features

- Add graceful cancellation hooks to Flow and Task runners - [#1758](https://github.com/PrefectHQ/prefect/pull/1758)

### Enhancements

- Add option to specify a run name for `cloud run` CLI command - [#1756](https://github.com/PrefectHQ/prefect/pull/1756)
- Add `work_stealing` option to `DaskKubernetesEnvironment` - [#1760](https://github.com/PrefectHQ/prefect/pull/1760)
- Improve heartbeat thread management - [#1770](https://github.com/PrefectHQ/prefect/pull/1770)
- Add unique scheduler Job name to `DaskKubernetesEnvironment` - [#1772](https://github.com/PrefectHQ/prefect/pull/1772)
- Add informative error when trying to map with the `LocalDaskExecutor` using processes - [#1777](https://github.com/PrefectHQ/prefect/pull/1777)

### Task Library

- None

### Fixes

- Fix issue with heartbeat thread deadlocking dask execution when using a `worker_client` - [#1750](https://github.com/PrefectHQ/prefect/pull/1750)
- Fix issue with Environments not calling `run_flow` on Environment stored on Flow object - [#1752](https://github.com/PrefectHQ/prefect/pull/1752)
- Fix issue with Docker build context when providing custom docker files - [#1762](https://github.com/PrefectHQ/prefect/pull/1762)

### Deprecations

- None

### Breaking Changes

- None

### Contributors

- None

## 0.7.2 <Badge text="beta" type="success"/>

Released on Nov 15, 2019.

### Features

- Allow users to provide a custom version group ID for controlling Cloud versioning - [#1665](https://github.com/PrefectHQ/prefect/issues/1665)
- Stop autogenerating constant tasks - [#1730](https://github.com/PrefectHQ/prefect/pull/1730)

### Enhancements

- Raise an informative error when context objects are pickled - [#1710](https://github.com/PrefectHQ/prefect/issues/1710)
- Add an option to pass in `run_name` to a flow run to override the auto-generated names when calling `create_flow_run` [#1661](https://github.com/PrefectHQ/cloud/pull/1661)
- Add informative logs in the event that a heartbeat thread dies - [#1721](https://github.com/PrefectHQ/prefect/pull/1721)
- Loosen Job spec requirements for `KubernetesJobEnvironment` - [#1713](https://github.com/PrefectHQ/prefect/pull/1713)
- Loosen `containerDefinitions` requirements for `FargateTaskEnvironment` - [#1713](https://github.com/PrefectHQ/prefect/pull/1713)
- Local Docker agent proactively fails flow runs if image cannot be pulled - [#1395](https://github.com/PrefectHQ/prefect/issues/1395)
- Add graceful keyboard interrupt shutdown for all agents - [#1731](https://github.com/PrefectHQ/prefect/pull/1731)
- `agent start` CLI command now allows for Agent kwargs - [#1737](https://github.com/PrefectHQ/prefect/pull/1737)
- Add users to specify a custom Dockerfile for Docker storage - [#1738](https://github.com/PrefectHQ/prefect/pull/1738)
- Expose `labels` kwarg in `flow.deploy` for convenient labeling of Flows - [#1742](https://github.com/PrefectHQ/prefect/pull/1742)

### Task Library

- None

### Fixes

- `FargateTaskEnvironment` now uses provided `family` for task definition naming - [#1713](https://github.com/PrefectHQ/prefect/pull/1713)
- Fix executor initialization missing `self` in `KubernetesJobEnvironment` - [#1713](https://github.com/PrefectHQ/prefect/pull/1713)
- Fix `identifier_label` not being generated on each run for Kubernetes based environments - [#1718](https://github.com/PrefectHQ/prefect/pull/1718)
- Fix issue where users could not override their user config path when deploying Docker to Cloud - [#1719](https://github.com/PrefectHQ/prefect/pull/1719)
- Respect order of inputs in merge - [#1736](https://github.com/~/1736)

### Deprecations

- None

### Breaking Changes

- None

### Contributors

- [Brett Naul](https://github.com/bnaul)

## 0.7.1 <Badge text="beta" type="success"/>

Released on Nov 5, 2019

### Features

- None

### Enhancements

- Add a `save`/`load` interface to Flows - [#1685](https://github.com/PrefectHQ/prefect/pull/1685), [#1695](https://github.com/PrefectHQ/prefect/pull/1695)
- Add option to specify `aws_session_token` for the `FargateTaskEnvironment` - [#1688](https://github.com/PrefectHQ/prefect/pull/1688)
- Add `EnvVarSecrets` for loading sensitive information from environment variables - [#1683](https://github.com/PrefectHQ/prefect/pull/1683)
- Add an informative version header to all Cloud client requests - [#1690](https://github.com/PrefectHQ/prefect/pull/1690)
- Auto-label Flow environments when using Local storage - [#1696](https://github.com/PrefectHQ/prefect/pull/1696)
- Batch upload logs to Cloud in a background thread for improved performance - [#1691](https://github.com/PrefectHQ/prefect/pull/1691)
- Include agent labels within each flow's configuration environment - [#1671](https://github.com/PrefectHQ/prefect/issues/1671)

### Task Library

- None

### Fixes

- Fix Fargate Agent access defaults and environment variable support - [#1687](https://github.com/PrefectHQ/prefect/pull/1687)
- Removed default python version for docker builds - [#1705](https://github.com/PrefectHQ/prefect/pull/1705)
- Attempt to install prefect in any docker image (if it is not already installed) - [#1704](https://github.com/PrefectHQ/prefect/pull/1704)
- Kubernetes Agent deployment yaml now respects new `prefecthq/prefect` image tagging convention - [#1707](https://github.com/PrefectHQ/prefect/pull/1707)

### Deprecations

- None

### Breaking Changes

- None

### Contributors

- None

## 0.7.0 To Affinity and Beyond <Badge text="beta" type="success"/>

Released October 29, 2019

### Features

- Flow Affinity: Environments and Agents now support labeling for execution specification - [#1651](https://github.com/PrefectHQ/prefect/pull/1651)
- Add new Secret Tasks for a pluggable and reusable Secrets API - [#1346](https://github.com/PrefectHQ/prefect/issues/1346), [#1587](https://github.com/PrefectHQ/prefect/issues/1587)

### Enhancements

- Add the ability to delete task tag limits using the client - [#1622](https://github.com/PrefectHQ/prefect/pull/1622)
- Adds an "Ask for help" button with a link to the prefect.io support page - [#1637](https://github.com/PrefectHQ/prefect/pull/1637)
- Reduces the size of the `prefecthq/prefect` Docker image by ~400MB, which is now the base Docker image used in Flows - [#1648](https://github.com/PrefectHQ/prefect/pull/1648)
- Add a new healthcheck for environment dependencies - [#1653](https://github.com/PrefectHQ/prefect/pull/1653)
- Add default 30 second timeout to Client requests - [#1672](https://github.com/PrefectHQ/prefect/pull/1672)

### Task Library

- Add new Secret Tasks for a pluggable and reusable Secrets API - [#1346](https://github.com/PrefectHQ/prefect/issues/1346), [#1587](https://github.com/PrefectHQ/prefect/issues/1587)
- Add support for directly passing credentials to task library tasks, instead of passing secret names - [#1667](https://github.com/PrefectHQ/prefect/pull/1673)

### Fixes

- Fix defaults for unspecified ARNs in the Fargate Agent - [#1634](https://github.com/PrefectHQ/prefect/pull/1634)
- Fix ShellTask return value on empty stdout - [#1632](https://github.com/PrefectHQ/prefect/pull/1632)
- Fix issue with some Cloud Secrets not being converted from strings - [#1655](https://github.com/PrefectHQ/prefect/pull/1655)
- Fix issue with Agent logging config setting not working - [#1657](https://github.com/PrefectHQ/prefect/pull/1657)
- Fix issue with SnowflakeQuery tasks not working - [#1663](https://github.com/PrefectHQ/prefect/pull/1663)

### Deprecations

- Tasks that accepted the name of a secret (often `credentials_secret`) will raise a deprecation warning - [#1667](https://github.com/PrefectHQ/prefect/pull/1673)

### Breaking Changes

- Fargate Agent now takes in all boto3 camel case arguments instead of specific snake case options - [#1649](https://github.com/PrefectHQ/prefect/pull/1649)
- `kubernetes` is no longer installed by default in deployed flow images - [#1653](https://github.com/PrefectHQ/prefect/pull/1653)
- Tasks that accepted the name of a secret (often `credentials_secret`) no longer have a default value for that argument, as it has been deprecated - [#1667](https://github.com/PrefectHQ/prefect/pull/1673)

### Contributors

- [Tobias Schmidt](https://github.com/royalts)

## 0.6.7 Oh Six Seven <Badge text="beta" type="success"/>

Released October 16, 2019

### Features

- Environments now allow for optional `on_start` and `on_exit` callbacks - [#1610](https://github.com/PrefectHQ/prefect/pull/1610)

### Enhancements

- Raise more informative error when calling `flow.visualize()` if Graphviz executable not installed - [#1602](https://github.com/PrefectHQ/prefect/pull/1602)
- Allow authentication to Azure Blob Storage with SAS token - [#1600](https://github.com/PrefectHQ/prefect/pull/1600)
- Additional debug logs to `Docker Container` and `Docker Image` tasks - [#920](https://github.com/PrefectHQ/prefect/issues/920)
- Changes to Fargate agent to support temporary credentials and IAM role based credentials within AWS compute such as a container or ec2 instance. [#1607](https://github.com/PrefectHQ/prefect/pull/1607)
- Local Secrets set through environment variable now retain their casing - [#1601](https://github.com/PrefectHQ/prefect/issues/1601)
- Agents can accept an optional `name` for logging and debugging - [#1612](https://github.com/PrefectHQ/prefect/pull/1612)
- Added AWS configuration options for Fargate Agent (task_role_arn, execution_role_arn) - [#1614](https://github.com/PrefectHQ/prefect/pull/1614)
- Change EmailTask to accept SMTP server settings as well as an email_from kwarg - [#1619](https://github.com/PrefectHQ/prefect/pull/1619)
- Add the ability to delete task tag limits using the client - [#1622](https://github.com/PrefectHQ/prefect/pull/1622)

### Task Library

- Add `return_all` kwarg to `ShellTask` for optionally returning all lines of stdout - [#1598](https://github.com/PrefectHQ/prefect/pull/1598)
- Add `CosmosDBCreateItem`, `CosmosDBReadItems`, `CosmosDBQueryItems` and for interacting with data stored on Azure Cosmos DB - [#1617](https://github.com/PrefectHQ/prefect/pull/1617)

### Fixes

- Fix issue with running local Flow without a schedule containing cached tasks - [#1599](https://github.com/PrefectHQ/prefect/pull/1599)
- Remove blank string for `task_run_id` in k8s resource manager - [#1604](https://github.com/PrefectHQ/prefect/pull/1604)
- Fix issue with merge task not working for pandas dataframes and numpy arrays - [#1609](https://github.com/PrefectHQ/prefect/pull/1609)

### Deprecations

- None

### Breaking Changes

- Local Secrets set through environment variable now retain their casing - [#1601](https://github.com/PrefectHQ/prefect/issues/1601)

### Contributors

- [Mark McDonald](https://github.com/mhmcdonal)
- [Sherman K](https://github.com/shrmnk)

## 0.6.6 Wait For It <Badge text="beta" type="success"/>

Released October 3, 2019

### Features

- Added `KubernetesJobEnvironment` - [#1548](https://github.com/PrefectHQ/prefect/pull/1548)
- Add ability to enforce Task concurrency limits by tag in Prefect Cloud - [#1570](https://github.com/PrefectHQ/prefect/pull/1570)
- Added `FargateTaskEnvironment` - [#1592](https://github.com/PrefectHQ/prefect/pull/1592)

### Enhancements

- Allow the `Client` to more gracefully handle failed login attempts on initialization - [#1535](https://github.com/PrefectHQ/prefect/pull/1535)
- Replace `DotDict` with `box.Box` - [#1518](https://github.com/PrefectHQ/prefect/pull/1518)
- Store `cached_inputs` on Failed states and call their result handlers if they were provided - [#1557](https://github.com/PrefectHQ/prefect/pull/1557)
- `raise_on_exception` no longer raises for Prefect Signals, as these are typically intentional / for control flow - [#1562](https://github.com/PrefectHQ/prefect/pull/1562)
- `run cloud` CLI command takes in optional `--parameters` as a file path pointing to a JSON file - [#1582](https://github.com/PrefectHQ/prefect/pull/1582)
- Always consider `Constant` tasks successful and unpack them immediately instead of submitting them for execution - [#1527](https://github.com/PrefectHQ/prefect/issues/1527)

### Task Library

- Add `BlobStorageDownload` and `BlobStorageUpload` for interacting with data stored on Azure Blob Storage - [#1538](https://github.com/PrefectHQ/prefect/pull/1538)
- Loosen Kubernetes Tasks' requirement of an API secret key - [#1559](https://github.com/PrefectHQ/prefect/pull/1559)
- Add tasks for working in Azure Machine Learning Serviec with Datastores and Datasets - [#1590](https://github.com/PrefectHQ/prefect/pull/1590)

### Fixes

- Fix issue with certain Pause / Resume / Retry pipelines retrying indefinitely - [#1177](https://github.com/PrefectHQ/prefect/issues/1177)
- Kubernetes Agent deployment YAML generation defaults to local Prefect version - [#1573](https://github.com/PrefectHQ/prefect/pull/1573)
- Fix issue with custom result handlers not working when called in `cached_inputs` - [#1585](https://github.com/PrefectHQ/prefect/pull/1585)

### Deprecations

- None

### Breaking Changes

- None

### Contributors

- [Fredrik Sannholm](https://github.com/frsann)

## 0.6.5 Agents of Environmental Change <Badge text="beta" type="success"/>

Released September 20, 2019

### Features

- Added Fargate agent - [#1521](https://github.com/PrefectHQ/prefect/pull/1521)
- Custom user-written environments can be deployed to Prefect Cloud - [#1534](https://github.com/PrefectHQ/prefect/pull/1534), [#1537](https://github.com/PrefectHQ/prefect/pull/1537)

### Enhancements

- Allow for Agents to correctly run in environments with differently calibrated clocks - [#1402](https://github.com/PrefectHQ/prefect/issues/1402)
- Refactor `RemoteEnvironment` to utilize the `get_flow` storage interface - [#1476](https://github.com/PrefectHQ/prefect/issues/1476)
- Ensure Task logger is available in context throughout every pipeline step of the run - [#1509](https://github.com/PrefectHQ/prefect/issues/1509)
- Skip Docker registry pushing and pulling on empty `registry_url` attribute - [#1525](https://github.com/PrefectHQ/prefect/pull/1525)
- Agents now log platform errors to flow runs which cannot deploy - [#1528](https://github.com/PrefectHQ/prefect/pull/1528)
- Updating `ShellTask` to work more like Airflow Bash Operator for streaming logs and returning values - [#1451](https://github.com/PrefectHQ/prefect/pull/1451)
- Agents now have a verbose/debug logging option for granular output - [#1532](https://github.com/PrefectHQ/prefect/pull/1532)
- `DaskKubernetesEnvironment` now allows for custom scheduler and worker specs - [#1543](https://github.com/PrefectHQ/prefect/pull/1534), [#1537](https://github.com/PrefectHQ/prefect/pull/1537)

### Task Library

- None

### Fixes

- Fix map error by removing `imagePullSecrets` from Kubernetes Agent install if not provided - [#1524](https://github.com/PrefectHQ/prefect/pull/1524)
- Fix issue with two INFO logs not being associated with the Task Run in Cloud - [#1526](https://github.com/PrefectHQ/prefect/pull/1526)
- `execute` CLI command can now load custom environments off of the flow object - [#1534](https://github.com/PrefectHQ/prefect/pull/1534)

### Deprecations

- None

### Breaking Changes

- Update `ShellTask` to return only the last line of stdout, as a string - [#1451](https://github.com/PrefectHQ/prefect/pull/1451)

### Contributors

- [Braun Reyes](https://github.com/braunreyes)

## 0.6.4 I installed Docker on a Windows machine and all I got was this release <Badge text="beta" type="success"/>

Released September 10, 2019

### Features

- Improve Windows compatibility for local development and deploying to Prefect Cloud - [#1441](https://github.com/PrefectHQ/prefect/pull/1441), [#1456](https://github.com/PrefectHQ/prefect/pull/1456), [#1465](https://github.com/PrefectHQ/prefect/pull/1465), [#1466](https://github.com/PrefectHQ/prefect/pull/1466)

### Enhancements

- Add OS platform check to Local Agent for running on Windows machines - [#1441](https://github.com/PrefectHQ/prefect/pull/1441)
- Add `--base-url` argument for Docker daemons to `agent start` CLI command - [#1441](https://github.com/PrefectHQ/prefect/pull/1441)
- Add environment labels for organizing / tagging different Flow execution environments - [#1438](https://github.com/PrefectHQ/prefect/issues/1438)
- Use `-U` option when installing `prefect` in Docker containers to override base image version - [#1461](https://github.com/PrefectHQ/prefect/pull/1461)
- Remove restriction that prevented `DotDict` classes from having keys that shadowed dict methods - [#1462](https://github.com/PrefectHQ/prefect/pull/1462)
- Added livenessProbe to Kubernetes Agent - [#1474](https://github.com/PrefectHQ/prefect/pull/1474)
- Ensure external Dask Clusters do not require Prefect Cloud environment variables to run Cloud flows - [#1481](https://github.com/PrefectHQ/prefect/pull/1481)

### Task Library

- None

### Fixes

- Fix incorrect import in `DaskKubernetesEnvironment` job template - [#1458](https://github.com/PrefectHQ/prefect/pull/1458)
- Raise error on Agents started without an appropriate API token - [#1459](https://github.com/PrefectHQ/prefect/pull/1459)
- Fix bug when calling `as_nested_dict` on `DotDicts` with an `items` key - [#1462](https://github.com/PrefectHQ/prefect/pull/1462)
- Fix `--resource-manager` flag on agent install invalidating `imagePullSecrets` - [#1469](https://github.com/PrefectHQ/prefect/pull/1469)
- Fix issue with user-written result handlers in Prefect Cloud preventing some states from being set - [#1480](https://github.com/PrefectHQ/prefect/pull/1480)

### Deprecations

- None

### Breaking Changes

- None

### Contributors

- [Joe Schmid](https://github.com/joeschmid)
- [Brett Naul](https://github.com/bnaul)

## 0.6.3 Retry Release <Badge text="beta" type="success"/>

Released August 30, 2019

Maintenance release.

### Fixes

- Fix issue with reduced mapped tasks not respecting retries - [#1436](https://github.com/PrefectHQ/prefect/issues/1436)

## 0.6.2 Onboards and Upwards <Badge text="beta" type="success"/>

Released August 30, 2019

### Features

- Added Local, Kubernetes, and Nomad agents - [#1341](https://github.com/PrefectHQ/prefect/pull/1341)
- Add the ability for Tasks to sequentially loop - [#1356](https://github.com/PrefectHQ/prefect/pull/1356)

### Enhancements

- Adds a copy to clipboard button for codeblocks - [#213](https://github.com/prefecthq/prefect/issues/213)
- Updates Vuepress to v1.0.3 - [#770](https://github.com/prefecthq/prefect/issues/770)
- Introduce configurable default for storage class on Flows - [#1044](https://github.com/PrefectHQ/prefect/issues/1044)
- Allow for min and max workers to be specified in `DaskKubernetesEnvironment` - [#1338](https://github.com/PrefectHQ/prefect/pulls/1338)
- Use task and flow names for corresponding logger names for better organization - [#1355](https://github.com/PrefectHQ/prefect/pull/1355)
- `Paused` states subclass `Scheduled` and can have predefined expirations - [#1375](https://github.com/PrefectHQ/prefect/pull/1375)
- Introduce new Flow health checks prior to Cloud deployment - [#1372](https://github.com/PrefectHQ/prefect/issues/1372)
- Improve logging functionality to include tracebacks - [#1374](https://github.com/PrefectHQ/prefect/issues/1374)
- Improve CLI user experience while working with Cloud - [#1384](https://github.com/PrefectHQ/prefect/pull/1384/)
- Users can now create projects from the CLI - [#1388](https://github.com/PrefectHQ/prefect/pull/1388)
- Add a health check to confirm that serialized flows are valid prior to Cloud deploy - [#1397](https://github.com/PrefectHQ/prefect/pull/1397)
- Add `task_slug`, `flow_id`, and `flow_run_id` to context - [#1405](https://github.com/PrefectHQ/prefect/pull/1405)
- Support persistent `scheduled_start_time` for scheduled flow runs when run locally with `flow.run()` - [#1418](https://github.com/PrefectHQ/prefect/pull/1418), [#1429](https://github.com/PrefectHQ/prefect/pull/1429)
- Add `task_args` to `Task.map` - [#1390](https://github.com/PrefectHQ/prefect/issues/1390)
- Add auth flows for `USER`-scoped Cloud API tokens - [#1423](https://github.com/PrefectHQ/prefect/pull/1423)
- Add `AzureResultHandler` for handling results to / from Azure Blob storage containers - [#1421](https://github.com/PrefectHQ/prefect/pull/1421)
- Add new configurable `LocalDaskExecutor` - [#1336](https://github.com/PrefectHQ/prefect/issues/1336)
- Add CLI commands for working with Prefect Cloud auth - [#1431](https://github.com/PrefectHQ/prefect/pull/1431)

### Task Library

- Add new `SnowflakeQuery` task for using snowflake data warehouse - [#1113](https://github.com/PrefectHQ/prefect/issues/1113)

### Fixes

- Fix issue with Docker storage not respecting user-provided image names - [#1335](https://github.com/PrefectHQ/prefect/pull/1335)
- Fix issue with local retries in Cloud not always running in-process - [#1348](https://github.com/PrefectHQ/prefect/pull/1348)

### Deprecations

- Rename `SynchronousExecutor` as `LocalDaskExecutor` - [#1434](https://github.com/PrefectHQ/prefect/pull/1434)

### Breaking Changes

- Rename `CloudEnvironment` to `DaskKubernetesEnvironment` - [#1250](https://github.com/PrefectHQ/prefect/issues/1250)
- Remove unused `queue` method from all executors - [#1434](https://github.com/PrefectHQ/prefect/pull/1434)

### Contributors

- [Alex Kravetz](http://github.com/akravetz)

## 0.6.1 Prefect Timing <Badge text="beta" type="success"/>

Released August 8, 2019

### Features

- Introduce new `flows.checkpointing` configuration setting for checkpointing Tasks in local execution - [#1283](https://github.com/PrefectHQ/prefect/pull/1283)
- Introduce new, flexible `Schedule` objects - [#1320](https://github.com/PrefectHQ/prefect/pull/1320)

### Enhancements

- Allow passing of custom headers in `Client` calls - [#1255](https://github.com/PrefectHQ/prefect/pull/1255)
- Autogenerate informative names and tags for Docker images built for Flow storage - [#1237](https://github.com/PrefectHQ/prefect/issues/1237)
- Allow mixed-case configuration keys (environment variables are interpolated as lowercase) - [#1288](https://github.com/PrefectHQ/prefect/issues/1288)
- Ensure state handler errors are logged informatively - [#1326](https://github.com/PrefectHQ/prefect/issues/1326)

### Task Library

- Add `BigQueryLoadGoogleCloudStorage` task for loading data into BigQuery from Google Cloud Storage [#1317](https://github.com/PrefectHQ/prefect/pull/1317)

### Fixes

- Fix issue with logs not always arriving in long-standing Dask clusters - [#1244](https://github.com/PrefectHQ/prefect/pull/1244)
- Fix issue with `BuildImage` docker task not actually running to completion - [#1243](https://github.com/PrefectHQ/prefect/issues/1243)
- Fix `run --logs` CLI command not exiting on flow run finished state - [#1319](https://github.com/PrefectHQ/prefect/pull/1319)

### Deprecations

- `OneTimeSchedule` and `UnionSchedule` are deprecated, but remain callable as convenience functions - [#1320](https://github.com/PrefectHQ/prefect/pull/1320)
- Old-style schedules can be deserialized as new-style schedules, but support will eventually be dropped - [#1320](https://github.com/PrefectHQ/prefect/pull/1320)

### Breaking Changes

- `prefect.Client.graphql()` and `prefect.Client.post()` now use an explicit keyword, not `**kwargs`, for variables or parameters - [#1259](https://github.com/PrefectHQ/prefect/pull/1259)
- `auth add` CLI command replaced with `auth login` - [#1319](https://github.com/PrefectHQ/prefect/pull/1319)

### Contributors

- None

## 0.6.0 Cloud Ready <Badge text="beta" type="success"/>

Released July 16, 2019

### Features

- Add the Prefect CLI for working with core objects both locally and in cloud - [#1059](https://github.com/PrefectHQ/prefect/pull/1059)
- Add RemoteEnvironment for simple executor based executions - [#1215](https://github.com/PrefectHQ/prefect/pull/1215)
- Add the ability to share caches across Tasks and Flows - [#1222](https://github.com/PrefectHQ/prefect/pull/1222)
- Add the ability to submit tasks to specific dask workers for task / worker affinity - [#1229](https://github.com/PrefectHQ/prefect/pull/1229)

### Enhancements

- Refactor mapped caching to be independent of order - [#1082](https://github.com/PrefectHQ/prefect/issues/1082)
- Refactor caching to allow for caching across multiple runs - [#1082](https://github.com/PrefectHQ/prefect/issues/1082)
- Allow for custom secret names in Result Handlers - [#1098](https://github.com/PrefectHQ/prefect/issues/1098)
- Have `execute cloud-flow` CLI immediately set the flow run state to `Failed` if environment fails - [#1122](https://github.com/PrefectHQ/prefect/pull/1122)
- Validate configuration objects on initial load - [#1136](https://github.com/PrefectHQ/prefect/pull/1136)
- Add `auto_generated` property to Tasks for convenient filtering - [#1135](https://github.com/PrefectHQ/prefect/pull/1135)
- Disable dask work-stealing in Kubernetes via scheduler config - [#1166](https://github.com/PrefectHQ/prefect/pull/1166)
- Implement backoff retry settings on Client calls - [#1187](https://github.com/PrefectHQ/prefect/pull/1187)
- Explicitly set Dask keys for a better Dask visualization experience - [#1218](https://github.com/PrefectHQ/prefect/issues/1218)
- Implement a local cache which persists for the duration of a Python session - [#1221](https://github.com/PrefectHQ/prefect/issues/1221)
- Implement in-process retries for Cloud Tasks which request retry in less than one minute - [#1228](https://github.com/PrefectHQ/prefect/pull/1228)
- Support `Client.login()` with API tokens - [#1240](https://github.com/PrefectHQ/prefect/pull/1240)
- Add live log streaming for `prefect run cloud` command - [#1241](https://github.com/PrefectHQ/prefect/pull/1241)

### Task Library

- Add task to trigger AWS Step function workflow [#1012](https://github.com/PrefectHQ/prefect/issues/1012)
- Add task to copy files within Google Cloud Storage - [#1206](https://github.com/PrefectHQ/prefect/pull/1206)
- Add task for downloading files from Dropbox - [#1205](https://github.com/PrefectHQ/prefect/pull/1205)

### Fixes

- Fix issue with mapped caching in Prefect Cloud - [#1096](https://github.com/PrefectHQ/prefect/pull/1096)
- Fix issue with Result Handlers deserializing incorrectly in Cloud - [#1112](https://github.com/PrefectHQ/prefect/issues/1112)
- Fix issue caused by breaking change in `marshmallow==3.0.0rc7` - [#1151](https://github.com/PrefectHQ/prefect/pull/1151)
- Fix issue with passing results to Prefect signals - [#1163](https://github.com/PrefectHQ/prefect/issues/1163)
- Fix issue with `flow.update` not preserving mapped edges - [#1164](https://github.com/PrefectHQ/prefect/issues/1164)
- Fix issue with Parameters and Context not being raw dictionaries - [#1186](https://github.com/PrefectHQ/prefect/issues/1186)
- Fix issue with asynchronous, long-running mapped retries in Prefect Cloud - [#1208](https://github.com/PrefectHQ/prefect/pull/1208)
- Fix issue with automatically applied collections to task call arguments when using the imperative API - [#1211](https://github.com/PrefectHQ/prefect/issues/1211)

### Breaking Changes

- The CLI command `prefect execute-flow` and `prefect execute-cloud-flow` no longer exist - [#1059](https://github.com/PrefectHQ/prefect/pull/1059)
- The `slack_notifier` state handler now uses a `webhook_secret` kwarg to pull the URL from a Secret - [#1075](https://github.com/PrefectHQ/prefect/issues/1075)
- Use GraphQL for Cloud logging - [#1193](https://github.com/PrefectHQ/prefect/pull/1193)
- Remove the `CloudResultHandler` default result handler - [#1198](https://github.com/PrefectHQ/prefect/pull/1198)
- Rename `LocalStorage` to `Local` - [#1236](https://github.com/PrefectHQ/prefect/pull/1236)

### Contributors

- [Kwangyoun Jung](https://github.com/initialkommit)
- [Anes Benmerzoug](https://github.com/AnesBenmerzoug)

## 0.5.5 Season 8 <Badge text="beta" type="success"/>

Released May 31, 2019

Bugfix to address an unpinned dependency

## 0.5.4 A Release Has No Name <Badge text="beta" type="success"/>

Released May 28, 2019

### Features

- Add new `UnionSchedule` for combining multiple schedules, allowing for complex schedule specifications - [#428](https://github.com/PrefectHQ/prefect/issues/428)
- Allow for Cloud users to securely pull Docker images from private registries - [#1028](https://github.com/PrefectHQ/prefect/pull/1028)

### Enhancements

- Add `prefect_version` kwarg to `Docker` storage for controlling the version of prefect installed into your containers - [#1010](https://github.com/PrefectHQ/prefect/pull/1010), [#533](https://github.com/PrefectHQ/prefect/issues/533)
- Warn users if their Docker storage base image uses a different python version than their local machine - [#999](https://github.com/PrefectHQ/prefect/issues/999)
- Add flow run id to k8s labels on Cloud Environment jobs / pods for easier filtering in deployment - [#1016](https://github.com/PrefectHQ/prefect/pull/1016)
- Allow for `SlackTask` to pull the Slack webhook URL from a custom named Secret - [#1023](https://github.com/PrefectHQ/prefect/pull/1023)
- Raise informative errors when Docker storage push / pull fails - [#1029](https://github.com/PrefectHQ/prefect/issues/1029)
- Standardized `__repr__`s for various classes, to remove inconsistencies - [#617](https://github.com/PrefectHQ/prefect/issues/617)
- Allow for use of local images in Docker storage - [#1052](https://github.com/PrefectHQ/prefect/pull/1052)
- Allow for doc tests and doc generation to run without installing `all_extras` - [#1057](https://github.com/PrefectHQ/prefect/issues/1057)

### Task Library

- Add task for creating new branches in a GitHub repository - [#1011](https://github.com/PrefectHQ/prefect/pull/1011)
- Add tasks to create, delete, invoke, and list AWS Lambda functions [#1009](https://github.com/PrefectHQ/prefect/issues/1009)
- Add tasks for integration with spaCy pipelines [#1018](https://github.com/PrefectHQ/prefect/issues/1018)
- Add tasks for querying Postgres database [#1022](https://github.com/PrefectHQ/prefect/issues/1022)
- Add task for waiting on a Docker container to run and optionally raising for nonzero exit code - [#1061](https://github.com/PrefectHQ/prefect/pull/1061)
- Add tasks for communicating with Redis [#1021](https://github.com/PrefectHQ/prefect/issues/1021)

### Fixes

- Ensure that state change handlers are called even when unexpected initialization errors occur - [#1015](https://github.com/PrefectHQ/prefect/pull/1015)
- Fix an issue where a mypy assert relied on an unavailable import - [#1034](https://github.com/PrefectHQ/prefect/pull/1034)
- Fix an issue where user configurations were loaded after config interpolation had already taken place - [#1037](https://github.com/PrefectHQ/prefect/pull/1037)
- Fix an issue with saving a flow visualization to a file from a notebook - [#1056](https://github.com/PrefectHQ/prefect/pull/1056)
- Fix an issue in which mapped tasks incorrectly tried to run when their upstream was skipped - [#1068](https://github.com/PrefectHQ/prefect/issues/1068)
- Fix an issue in which mapped tasks were not using their caches locally - [#1067](https://github.com/PrefectHQ/prefect/issues/1067)

### Breaking Changes

- Changed the signature of `configuration.load_configuration()` - [#1037](https://github.com/PrefectHQ/prefect/pull/1037)
- Local Secrets now raise `ValueError`s when not found in context - [#1047](https://github.com/PrefectHQ/prefect/pull/1047)

### Contributors

- [Zach Angell](https://github.com/zangell44)
- [Nanda H Krishna](https://nandahkrishna.me)
- [Brett Naul](https://github.com/bnaul)
- [Jeremiah Lewis](https://github.com/jlewis91)
- [Dave Hirschfeld](https://github.com/dhirschfeld)

## 0.5.3 The Release is Bright and Full of Features <Badge text="beta" type="success"/>

Released May 7, 2019

### Features

- Add new `Storage` and `Environment` specifications - [#936](https://github.com/PrefectHQ/prefect/pull/936), [#956](https://github.com/PrefectHQ/prefect/pull/956)

### Enhancements

- Flow now has optional `storage` keyword - [#936](https://github.com/PrefectHQ/prefect/pull/936)
- Flow `environment` argument now defaults to a `CloudEnvironment` - [#936](https://github.com/PrefectHQ/prefect/pull/936)
- `Queued` states accept `start_time` arguments - [#955](https://github.com/PrefectHQ/prefect/pull/955)
- Add new `Bytes` and `Memory` storage classes for local testing - [#956](https://github.com/PrefectHQ/prefect/pull/956), [#961](https://github.com/PrefectHQ/prefect/pull/961)
- Add new `LocalEnvironment` execution environment for local testing - [#957](https://github.com/PrefectHQ/prefect/pull/957)
- Add new `Aborted` state for Flow runs which are cancelled by users - [#959](https://github.com/PrefectHQ/prefect/issues/959)
- Added an `execute-cloud-flow` CLI command for working with cloud deployed flows - [#971](https://github.com/PrefectHQ/prefect/pull/971)
- Add new `flows.run_on_schedule` configuration option for affecting the behavior of `flow.run` - [#972](https://github.com/PrefectHQ/prefect/issues/972)
- Allow for Tasks with `manual_only` triggers to be root tasks - [#667](https://github.com/PrefectHQ/prefect/issues/667)
- Allow compression of serialized flows [#993](https://github.com/PrefectHQ/prefect/pull/993)
- Allow for serialization of user written result handlers - [#623](https://github.com/PrefectHQ/prefect/issues/623)
- Allow for state to be serialized in certain triggers and cache validators - [#949](https://github.com/PrefectHQ/prefect/issues/949)
- Add new `filename` keyword to `flow.visualize` for automatically saving visualizations - [#1001](https://github.com/PrefectHQ/prefect/issues/1001)
- Add new `LocalStorage` option for storing Flows locally - [#1006](https://github.com/PrefectHQ/prefect/pull/1006)

### Task Library

- None

### Fixes

- Fix Docker storage not pulling correct flow path - [#968](https://github.com/PrefectHQ/prefect/pull/968)
- Fix `run_flow` loading to decode properly by use cloudpickle - [#978](https://github.com/PrefectHQ/prefect/pull/978)
- Fix Docker storage for handling flow names with spaces and weird characters - [#969](https://github.com/PrefectHQ/prefect/pull/969)
- Fix non-deterministic issue with mapping in the DaskExecutor - [#943](https://github.com/PrefectHQ/prefect/issues/943)

### Breaking Changes

- Remove `flow.id` and `task.id` attributes - [#940](https://github.com/PrefectHQ/prefect/pull/940)
- Removed old WIP environments - [#936](https://github.com/PrefectHQ/prefect/pull/936)
  (_Note_: Changes from [#936](https://github.com/PrefectHQ/prefect/pull/936) regarding environments don't break any Prefect code because environments weren't used yet outside of Cloud.)
- Update `flow.deploy` and `client.deploy` to use `set_schedule_active` kwarg to match Cloud - [#991](https://github.com/PrefectHQ/prefect/pull/991)
- Removed `Flow.generate_local_task_ids()` - [#992](#https://github.com/PrefectHQ/prefect/pull/992)

### Contributors

- None

## 0.5.2 Unredacted <Badge text="beta" type="success"/>

Released April 19, 2019

### Features

- Implement two new triggers that allow for specifying bounds on the number of failures or successes - [#933](https://github.com/PrefectHQ/prefect/issues/933)

### Enhancements

- `DaskExecutor(local_processes=True)` supports timeouts - [#886](https://github.com/PrefectHQ/prefect/issues/886)
- Calling `Secret.get()` from within a Flow context raises an informative error - [#927](https://github.com/PrefectHQ/prefect/issues/927)
- Add new keywords to `Task.set_upstream` and `Task.set_downstream` for handling keyed and mapped dependencies - [#823](https://github.com/PrefectHQ/prefect/issues/823)
- Downgrade default logging level to "INFO" from "DEBUG" - [#935](https://github.com/PrefectHQ/prefect/pull/935)
- Add start times to queued states - [#937](https://github.com/PrefectHQ/prefect/pull/937)
- Add `is_submitted` to states - [#944](https://github.com/PrefectHQ/prefect/pull/944)
- Introduce new `ClientFailed` state - [#938](https://github.com/PrefectHQ/prefect/issues/938)

### Task Library

- Add task for sending Slack notifications via Prefect Slack App - [#932](https://github.com/PrefectHQ/prefect/issues/932)

### Fixes

- Fix issue with timeouts behaving incorrectly with unpickleable objects - [#886](https://github.com/PrefectHQ/prefect/issues/886)
- Fix issue with Flow validation being performed even when eager validation was turned off - [#919](https://github.com/PrefectHQ/prefect/issues/919)
- Fix issue with downstream tasks with `all_failed` triggers running if an upstream Client call fails in Cloud - [#938](https://github.com/PrefectHQ/prefect/issues/938)

### Breaking Changes

- Remove `prefect make user config` from cli commands - [#904](https://github.com/PrefectHQ/prefect/issues/904)
- Change `set_schedule_active` keyword in Flow deployments to `set_schedule_inactive` to match Cloud - [#941](https://github.com/PrefectHQ/prefect/pull/941)

### Contributors

- None

## 0.5.1 It Takes a Village <Badge text="beta" type="success"/>

Released April 4, 2019

### Features

- API reference documentation is now versioned - [#270](https://github.com/PrefectHQ/prefect/issues/270)
- Add `S3ResultHandler` for handling results to / from S3 buckets - [#879](https://github.com/PrefectHQ/prefect/pull/879)
- Add ability to use `Cached` states across flow runs in Cloud - [#885](https://github.com/PrefectHQ/prefect/pull/885)

### Enhancements

- Bump to latest version of `pytest` (4.3) - [#814](https://github.com/PrefectHQ/prefect/issues/814)
- `Client.deploy` accepts optional `build` kwarg for avoiding building Flow environment - [#876](https://github.com/PrefectHQ/prefect/pull/876)
- Bump `distributed` to 1.26.1 for enhanced security features - [#878](https://github.com/PrefectHQ/prefect/pull/878)
- Local secrets automatically attempt to load secrets as JSON - [#883](https://github.com/PrefectHQ/prefect/pull/883)
- Add task logger to context for easily creating custom logs during task runs - [#884](https://github.com/PrefectHQ/prefect/issues/884)

### Task Library

- Add `ParseRSSFeed` for parsing a remote RSS feed - [#856](https://github.com/PrefectHQ/prefect/pull/856)
- Add tasks for working with Docker containers and imaged - [#864](https://github.com/PrefectHQ/prefect/pull/864)
- Add task for creating a BigQuery table - [#895](https://github.com/PrefectHQ/prefect/pull/895)

### Fixes

- Only checkpoint tasks if running in cloud - [#839](https://github.com/PrefectHQ/prefect/pull/839), [#854](https://github.com/PrefectHQ/prefect/pull/854)
- Adjusted small flake8 issues for names, imports, and comparisons - [#849](https://github.com/PrefectHQ/prefect/pull/849)
- Fix bug preventing `flow.run` from properly using cached tasks - [#861](https://github.com/PrefectHQ/prefect/pull/861)
- Fix tempfile usage in `flow.visualize` so that it runs on Windows machines - [#858](https://github.com/PrefectHQ/prefect/issues/858)
- Fix issue caused by Python 3.5.2 bug for Python 3.5.2 compatibility - [#857](https://github.com/PrefectHQ/prefect/issues/857)
- Fix issue in which `GCSResultHandler` was not pickleable - [#879](https://github.com/PrefectHQ/prefect/pull/879)
- Fix issue with automatically converting callables and dicts to tasks - [#894](https://github.com/PrefectHQ/prefect/issues/894)

### Breaking Changes

- Change the call signature of `Dict` task from `run(**task_results)` to `run(keys, values)` - [#894](https://github.com/PrefectHQ/prefect/issues/894)

### Contributors

- [ColCarroll](https://github.com/ColCarroll)
- [dhirschfeld](https://github.com/dhirschfeld)
- [BasPH](https://github.com/BasPH)
- [Miloš Garunović](https://github.com/milosgarunovic)
- [Nash Taylor](https://github.com/ntaylorwss)

## 0.5.0 Open Source Launch! <Badge text="beta" type="success"/>

Released March 24, 2019

### Features

- Add `checkpoint` option for individual `Task`s, as well as a global `checkpoint` config setting for storing the results of Tasks using their result handlers - [#649](https://github.com/PrefectHQ/prefect/pull/649)
- Add `defaults_from_attrs` decorator to easily construct `Task`s whose attributes serve as defaults for `Task.run` - [#293](https://github.com/PrefectHQ/prefect/issues/293)
- Environments follow new hierarchy (PIN-3) - [#670](https://github.com/PrefectHQ/prefect/pull/670)
- Add `OneTimeSchedule` for one-time execution at a specified time - [#680](https://github.com/PrefectHQ/prefect/pull/680)
- `flow.run` is now a blocking call which will run the Flow, on its schedule, and execute full state-based execution (including retries) - [#690](https://github.com/PrefectHQ/prefect/issues/690)
- Pre-populate `prefect.context` with various formatted date strings during execution - [#704](https://github.com/PrefectHQ/prefect/pull/704)
- Add ability to overwrite task attributes such as "name" when calling tasks in the functional API - [#717](https://github.com/PrefectHQ/prefect/issues/717)
- Release Prefect Core under the Apache 2.0 license - [#762](https://github.com/PrefectHQ/prefect/pull/762)

### Enhancements

- Refactor all `State` objects to store fully hydrated `Result` objects which track information about how results should be handled - [#612](https://github.com/PrefectHQ/prefect/pull/612), [#616](https://github.com/PrefectHQ/prefect/pull/616)
- Add `google.cloud.storage` as an optional extra requirement so that the `GCSResultHandler` can be exposed better - [#626](https://github.com/PrefectHQ/prefect/pull/626)
- Add a `start_time` check for Scheduled flow runs, similar to the one for Task runs - [#605](https://github.com/PrefectHQ/prefect/issues/605)
- Project names can now be specified for deployments instead of IDs - [#633](https://github.com/PrefectHQ/prefect/pull/633)
- Add a `createProject` mutation function to the client - [#633](https://github.com/PrefectHQ/prefect/pull/633)
- Add timestamp to auto-generated API docs footer - [#639](https://github.com/PrefectHQ/prefect/pull/639)
- Refactor `Result` interface into `Result` and `SafeResult` - [#649](https://github.com/PrefectHQ/prefect/pull/649)
- The `manual_only` trigger will pass if `resume=True` is found in context, which indicates that a `Resume` state was passed - [#664](https://github.com/PrefectHQ/prefect/issues/664)
- Added DockerOnKubernetes environment (PIN-3) - [#670](https://github.com/PrefectHQ/prefect/pull/670)
- Added Prefect docker image (PIN-3) - [#670](https://github.com/PrefectHQ/prefect/pull/670)
- `defaults_from_attrs` now accepts a splatted list of arguments - [#676](https://github.com/PrefectHQ/prefect/issues/676)
- Add retry functionality to `flow.run(on_schedule=True)` for local execution - [#680](https://github.com/PrefectHQ/prefect/pull/680)
- Add `helper_fns` keyword to `ShellTask` for pre-populating helper functions to commands - [#681](https://github.com/PrefectHQ/prefect/pull/681)
- Convert a few DEBUG level logs to INFO level logs - [#682](https://github.com/PrefectHQ/prefect/issues/682)
- Added DaskOnKubernetes environment (PIN-3) - [#695](https://github.com/PrefectHQ/prefect/pull/695)
- Load `context` from Cloud when running flows - [#699](https://github.com/PrefectHQ/prefect/pull/699)
- Add `Queued` state - [#705](https://github.com/PrefectHQ/prefect/issues/705)
- `flow.serialize()` will always serialize its environment, regardless of `build` - [#696](https://github.com/PrefectHQ/prefect/issues/696)
- `flow.deploy()` now raises an informative error if your container cannot deserialize the Flow - [#711](https://github.com/PrefectHQ/prefect/issues/711)
- Add `_MetaState` as a parent class for states that modify other states - [#726](https://github.com/PrefectHQ/prefect/pull/726)
- Add `flow` keyword argument to `Task.set_upstream()` and `Task.set_downstream()` - [#749](https://github.com/PrefectHQ/prefect/pull/749)
- Add `is_retrying()` helper method to all `State` objects - [#753](https://github.com/PrefectHQ/prefect/pull/753)
- Allow for state handlers which return `None` - [#753](https://github.com/PrefectHQ/prefect/pull/753)
- Add daylight saving time support for `CronSchedule` - [#729](https://github.com/PrefectHQ/prefect/pull/729)
- Add `idempotency_key` and `context` arguments to `Client.create_flow_run` - [#757](https://github.com/PrefectHQ/prefect/issues/757)
- Make `EmailTask` more secure by pulling credentials from secrets - [#706](https://github.com/PrefectHQ/prefect/issues/706)

### Task Library

- Add `GCSUpload` and `GCSDownload` for uploading / retrieving string data to / from Google Cloud Storage - [#673](https://github.com/PrefectHQ/prefect/pull/673)
- Add `BigQueryTask` and `BigQueryInsertTask` for executing queries against BigQuery tables and inserting data - [#678](https://github.com/PrefectHQ/prefect/pull/678), [#685](https://github.com/PrefectHQ/prefect/pull/685)
- Add `FilterTask` for filtering out lists of results - [#637](https://github.com/PrefectHQ/prefect/issues/637)
- Add `S3Download` and `S3Upload` for interacting with data stored on AWS S3 - [#692](https://github.com/PrefectHQ/prefect/issues/692)
- Add `AirflowTask` and `AirflowTriggerDAG` tasks to the task library for running individual Airflow tasks / DAGs - [#735](https://github.com/PrefectHQ/prefect/issues/735)
- Add `OpenGitHubIssue` and `CreateGitHubPR` tasks for interacting with GitHub repositories - [#771](https://github.com/PrefectHQ/prefect/pull/771)
- Add Kubernetes tasks for deployments, jobs, pods, and services - [#779](https://github.com/PrefectHQ/prefect/pull/779)
- Add Airtable tasks - [#803](https://github.com/PrefectHQ/prefect/pull/803)
- Add Twitter tasks - [#803](https://github.com/PrefectHQ/prefect/pull/803)
- Add `GetRepoInfo` for pulling GitHub repository information - [#816](https://github.com/PrefectHQ/prefect/pull/816)

### Fixes

- Fix edge case in doc generation in which some `Exception`s' call signature could not be inspected - [#513](https://github.com/PrefectHQ/prefect/issues/513)
- Fix bug in which exceptions raised within flow runner state handlers could not be sent to Cloud - [#628](https://github.com/PrefectHQ/prefect/pull/628)
- Fix issue wherein heartbeats were not being called on a fixed interval - [#669](https://github.com/PrefectHQ/prefect/pull/669)
- Fix issue wherein code blocks inside of method docs couldn't use `**kwargs` - [#658](https://github.com/PrefectHQ/prefect/issues/658)
- Fix bug in which Prefect-generated Keys for S3 buckets were not properly converted to strings - [#698](https://github.com/PrefectHQ/prefect/pull/698)
- Fix next line after Docker Environment push/pull from overwriting progress bar - [#702](https://github.com/PrefectHQ/prefect/pull/702)
- Fix issue with `JinjaTemplate` not being pickleable - [#710](https://github.com/PrefectHQ/prefect/pull/710)
- Fix issue with creating secrets from JSON documents using the Core Client - [#715](https://github.com/PrefectHQ/prefect/pull/715)
- Fix issue with deserialization of JSON secrets unnecessarily calling `json.loads` - [#716](https://github.com/PrefectHQ/prefect/pull/716)
- Fix issue where `IntervalSchedules` didn't respect daylight saving time after serialization - [#729](https://github.com/PrefectHQ/prefect/pull/729)

### Breaking Changes

- Remove the `BokehRunner` and associated webapp - [#609](https://github.com/PrefectHQ/prefect/issues/609)
- Rename `ResultHandler` methods from `serialize` / `deserialize` to `write` / `read` - [#612](https://github.com/PrefectHQ/prefect/pull/612)
- Refactor all `State` objects to store fully hydrated `Result` objects which track information about how results should be handled - [#612](https://github.com/PrefectHQ/prefect/pull/612), [#616](https://github.com/PrefectHQ/prefect/pull/616)
- `Client.create_flow_run` now returns a string instead of a `GraphQLResult` object to match the API of `deploy` - [#630](https://github.com/PrefectHQ/prefect/pull/630)
- `flow.deploy` and `client.deploy` require a `project_name` instead of an ID - [#633](https://github.com/PrefectHQ/prefect/pull/633)
- Upstream state results now take precedence for task inputs over `cached_inputs` - [#591](https://github.com/PrefectHQ/prefect/issues/591)
- Rename `Match` task (used inside control flow) to `CompareValue` - [#638](https://github.com/PrefectHQ/prefect/pull/638)
- `Client.graphql()` now returns a response with up to two keys (`data` and `errors`). Previously the `data` key was automatically selected - [#642](https://github.com/PrefectHQ/prefect/pull/642)
- `ContainerEnvironment` was changed to `DockerEnvironment` - [#670](https://github.com/PrefectHQ/prefect/pull/670)
- The environment `from_file` was moved to `utilities.environments` - [#670](https://github.com/PrefectHQ/prefect/pull/670)
- Removed `start_tasks` argument from `FlowRunner.run()` and `check_upstream` argument from `TaskRunner.run()` - [#672](https://github.com/PrefectHQ/prefect/pull/672)
- Remove support for Python 3.4 - [#671](https://github.com/PrefectHQ/prefect/issues/671)
- `flow.run` is now a blocking call which will run the Flow, on its schedule, and execute full state-based execution (including retries) - [#690](https://github.com/PrefectHQ/prefect/issues/690)
- Remove `make_return_failed_handler` as `flow.run` now returns all task states - [#693](https://github.com/PrefectHQ/prefect/pull/693)
- Refactor Airflow migration tools into a single `AirflowTask` in the task library for running individual Airflow tasks - [#735](https://github.com/PrefectHQ/prefect/issues/735)
- `name` is now required on all Flow objects - [#732](https://github.com/PrefectHQ/prefect/pull/732)
- Separate installation "extras" packages into multiple, smaller extras - [#739](https://github.com/PrefectHQ/prefect/issues/739)
- `Flow.parameters()` always returns a set of parameters - [#756](https://github.com/PrefectHQ/prefect/pull/756)

## 0.4.1 <Badge text="beta" type="success"/>

Released January 31, 2019

### Features

- Add ability to run scheduled flows locally via `on_schedule` kwarg in `flow.run()` - [#519](https://github.com/PrefectHQ/prefect/issues/519)
- Allow tasks to specify their own result handlers, ensure inputs and outputs are stored only when necessary, and ensure no raw data is sent to the database - [#587](https://github.com/PrefectHQ/prefect/pull/587)

### Enhancements

- Allow for building `ContainerEnvironment`s locally without pushing to registry - [#514](https://github.com/PrefectHQ/prefect/issues/514)
- Make mapping more robust when running children tasks multiple times - [#541](https://github.com/PrefectHQ/prefect/pull/541)
- Always prefer `cached_inputs` over upstream states, if available - [#546](https://github.com/PrefectHQ/prefect/pull/546)
- Add hooks to `FlowRunner.initialize_run()` for manipulating task states and contexts - [#548](https://github.com/PrefectHQ/prefect/pull/548)
- Improve state-loading strategy for Prefect Cloud - [#555](https://github.com/PrefectHQ/prefect/issues/555)
- Introduce `on_failure` kwarg to Tasks and Flows for user-friendly failure callbacks - [#551](https://github.com/PrefectHQ/prefect/issues/551)
- Include `scheduled_start_time` in context for Flow runs - [#524](https://github.com/PrefectHQ/prefect/issues/524)
- Add GitHub PR template - [#542](https://github.com/PrefectHQ/prefect/pull/542)
- Allow flows to be deployed to Prefect Cloud without a project id - [#571](https://github.com/PrefectHQ/prefect/pull/571)
- Introduce serialization schemas for ResultHandlers - [#572](https://github.com/PrefectHQ/prefect/issues/572)
- Add new `metadata` attribute to States for managing user-generated results - [#573](https://github.com/PrefectHQ/prefect/issues/573)
- Add new 'JSONResultHandler' for serializing small bits of data without external storage - [#576](https://github.com/PrefectHQ/prefect/issues/576)
- Use `JSONResultHandler` for all Parameter caching - [#590](https://github.com/PrefectHQ/prefect/pull/590)

### Fixes

- Fixed `flow.deploy()` attempting to access a nonexistent string attribute - [#503](https://github.com/PrefectHQ/prefect/pull/503)
- Ensure all logs make it to the logger service in deployment - [#508](https://github.com/PrefectHQ/prefect/issues/508), [#552](https://github.com/PrefectHQ/prefect/issues/552)
- Fix a situation where `Paused` tasks would be treated as `Pending` and run - [#535](https://github.com/PrefectHQ/prefect/pull/535)
- Ensure errors raised in state handlers are trapped appropriately in Cloud Runners - [#554](https://github.com/PrefectHQ/prefect/pull/554)
- Ensure unexpected errors raised in FlowRunners are robustly handled - [#568](https://github.com/PrefectHQ/prefect/pull/568)
- Fixed non-deterministic errors in mapping caused by clients resolving futures of other clients - [#569](https://github.com/PrefectHQ/prefect/pull/569)
- Older versions of Prefect will now ignore fields added by newer versions when deserializing objects - [#583](https://github.com/PrefectHQ/prefect/pull/583)
- Result handler failures now result in clear task run failures - [#575](https://github.com/PrefectHQ/prefect/issues/575)
- Fix issue deserializing old states with empty metadata - [#590](https://github.com/PrefectHQ/prefect/pull/590)
- Fix issue serializing `cached_inputs` - [#594](https://github.com/PrefectHQ/prefect/pull/594)

### Breaking Changes

- Move `prefect.client.result_handlers` to `prefect.engine.result_handlers` - [#512](https://github.com/PrefectHQ/prefect/pull/512)
- Removed `inputs` kwarg from `TaskRunner.run()` - [#546](https://github.com/PrefectHQ/prefect/pull/546)
- Moves the `start_task_ids` argument from `FlowRunner.run()` to `Environment.run()` - [#544](https://github.com/PrefectHQ/prefect/issues/544), [#545](https://github.com/PrefectHQ/prefect/pull/545)
- Convert `timeout` kwarg from `timedelta` to `integer` - [#540](https://github.com/PrefectHQ/prefect/issues/540)
- Remove `timeout` kwarg from `executor.wait` - [#569](https://github.com/PrefectHQ/prefect/pull/569)
- Serialization of States will _ignore_ any result data that hasn't been processed - [#581](https://github.com/PrefectHQ/prefect/pull/581)
- Removes `VersionedSchema` in favor of implicit versioning: serializers will ignore unknown fields and the `create_object` method is responsible for recreating missing ones - [#583](https://github.com/PrefectHQ/prefect/pull/583)
- Convert and rename `CachedState` to a successful state named `Cached`, and also remove the superfluous `cached_result` attribute - [#586](https://github.com/PrefectHQ/prefect/issues/586)

## 0.4.0 <Badge text="beta" type="success"/>

Released January 8, 2019

### Features

- Add support for Prefect Cloud - [#374](https://github.com/PrefectHQ/prefect/pull/374), [#406](https://github.com/PrefectHQ/prefect/pull/406), [#473](https://github.com/PrefectHQ/prefect/pull/473), [#491](https://github.com/PrefectHQ/prefect/pull/491)
- Add versioned serialization schemas for `Flow`, `Task`, `Parameter`, `Edge`, `State`, `Schedule`, and `Environment` objects - [#310](https://github.com/PrefectHQ/prefect/pull/310), [#318](https://github.com/PrefectHQ/prefect/pull/318), [#319](https://github.com/PrefectHQ/prefect/pull/319), [#340](https://github.com/PrefectHQ/prefect/pull/340)
- Add ability to provide `ResultHandler`s for storing private result data - [#391](https://github.com/PrefectHQ/prefect/pull/391), [#394](https://github.com/PrefectHQ/prefect/pull/394), [#430](https://github.com/PrefectHQ/prefect/pull/430/)
- Support depth-first execution of mapped tasks and tracking of both the static "parent" and dynamic "children" via `Mapped` states - [#485](https://github.com/PrefectHQ/prefect/pull/485)

### Enhancements

- Add new `TimedOut` state for task execution timeouts - [#255](https://github.com/PrefectHQ/prefect/issues/255)
- Use timezone-aware dates throughout Prefect - [#325](https://github.com/PrefectHQ/prefect/pull/325)
- Add `description` and `tags` arguments to `Parameters` - [#318](https://github.com/PrefectHQ/prefect/pull/318)
- Allow edge `key` checks to be skipped in order to create "dummy" flows from metadata - [#319](https://github.com/PrefectHQ/prefect/pull/319)
- Add new `names_only` keyword to `flow.parameters` - [#337](https://github.com/PrefectHQ/prefect/pull/337)
- Add utility for building GraphQL queries and simple schemas from Python objects - [#342](https://github.com/PrefectHQ/prefect/pull/342)
- Add links to downloadable Jupyter notebooks for all tutorials - [#212](https://github.com/PrefectHQ/prefect/issues/212)
- Add `to_dict` convenience method for `DotDict` class - [#341](https://github.com/PrefectHQ/prefect/issues/341)
- Refactor requirements to a custom `ini` file specification - [#347](https://github.com/PrefectHQ/prefect/pull/347)
- Refactor API documentation specification to `toml` file - [#361](https://github.com/PrefectHQ/prefect/pull/361)
- Add new SQLite tasks for basic SQL scripting and querying - [#291](https://github.com/PrefectHQ/prefect/issues/291)
- Executors now pass `map_index` into the `TaskRunner`s - [#373](https://github.com/PrefectHQ/prefect/pull/373)
- All schedules support `start_date` and `end_date` parameters - [#375](https://github.com/PrefectHQ/prefect/pull/375)
- Add `DateTime` marshmallow field for timezone-aware serialization - [#378](https://github.com/PrefectHQ/prefect/pull/378)
- Adds ability to put variables into context via the config - [#381](https://github.com/PrefectHQ/prefect/issues/381)
- Adds new `client.deploy` method for adding new flows to the Prefect Cloud - [#388](https://github.com/PrefectHQ/prefect/issues/388)
- Add `id` attribute to `Task` class - [#416](https://github.com/PrefectHQ/prefect/issues/416)
- Add new `Resume` state for resuming from `Paused` tasks - [#435](https://github.com/PrefectHQ/prefect/issues/435)
- Add support for heartbeats - [#436](https://github.com/PrefectHQ/prefect/issues/436)
- Add new `Submitted` state for signaling that `Scheduled` tasks have been handled - [#445](https://github.com/PrefectHQ/prefect/issues/445)
- Add ability to add custom environment variables and copy local files into `ContainerEnvironment`s - [#453](https://github.com/PrefectHQ/prefect/issues/453)
- Add `set_secret` method to Client for creating and setting the values of user secrets - [#452](https://github.com/PrefectHQ/prefect/issues/452)
- Refactor runners into `CloudTaskRunner` and `CloudFlowRunner` classes - [#431](https://github.com/PrefectHQ/prefect/issues/431)
- Added functions for loading default `engine` classes from config - [#477](https://github.com/PrefectHQ/prefect/pull/477)

### Fixes

- Fixed issue with `GraphQLResult` reprs - [#374](https://github.com/PrefectHQ/prefect/pull/374)
- `CronSchedule` produces expected results across daylight savings time transitions - [#375](https://github.com/PrefectHQ/prefect/pull/375)
- `utilities.serialization.Nested` properly respects `marshmallow.missing` values - [#398](https://github.com/PrefectHQ/prefect/pull/398)
- Fixed issue in capturing unexpected mapping errors during task runs - [#409](https://github.com/PrefectHQ/prefect/pull/409)
- Fixed issue in `flow.visualize()` so that mapped flow states can be passed and colored - [#387](https://github.com/PrefectHQ/prefect/issues/387)
- Fixed issue where `IntervalSchedule` was serialized at "second" resolution, not lower - [#427](https://github.com/PrefectHQ/prefect/pull/427)
- Fixed issue where `SKIP` signals were preventing multiple layers of mapping - [#455](https://github.com/PrefectHQ/prefect/issues/455)
- Fixed issue with multi-layer mapping in `flow.visualize()` - [#454](https://github.com/PrefectHQ/prefect/issues/454)
- Fixed issue where Prefect Cloud `cached_inputs` weren't being used locally - [#434](https://github.com/PrefectHQ/prefect/issues/434)
- Fixed issue where `Config.set_nested` would have an error if the provided key was nested deeper than an existing terminal key - [#479](https://github.com/PrefectHQ/prefect/pull/479)
- Fixed issue where `state_handlers` were not called for certain signals - [#494](https://github.com/PrefectHQ/prefect/pull/494)

### Breaking Changes

- Remove `NoSchedule` and `DateSchedule` schedule classes - [#324](https://github.com/PrefectHQ/prefect/pull/324)
- Change `serialize()` method to use schemas rather than custom dict - [#318](https://github.com/PrefectHQ/prefect/pull/318)
- Remove `timestamp` property from `State` classes - [#305](https://github.com/PrefectHQ/prefect/pull/305)
- Remove the custom JSON encoder library at `prefect.utilities.json` - [#336](https://github.com/PrefectHQ/prefect/pull/336)
- `flow.parameters` now returns a set of parameters instead of a dictionary - [#337](https://github.com/PrefectHQ/prefect/pull/337)
- Renamed `to_dotdict` -> `as_nested_dict` - [#339](https://github.com/PrefectHQ/prefect/pull/339)
- Moved `prefect.utilities.collections.GraphQLResult` to `prefect.utilities.graphql.GraphQLResult` - [#371](https://github.com/PrefectHQ/prefect/pull/371)
- `SynchronousExecutor` now does _not_ do depth first execution for mapped tasks - [#373](https://github.com/PrefectHQ/prefect/pull/373)
- Renamed `prefect.utilities.serialization.JSONField` -> `JSONCompatible`, removed its `max_size` feature, and no longer automatically serialize payloads as strings - [#376](https://github.com/PrefectHQ/prefect/pull/376)
- Renamed `prefect.utilities.serialization.NestedField` -> `Nested` - [#376](https://github.com/PrefectHQ/prefect/pull/376)
- Renamed `prefect.utilities.serialization.NestedField.dump_fn` -> `NestedField.value_selection_fn` for clarity - [#377](https://github.com/PrefectHQ/prefect/pull/377)
- Local secrets are now pulled from `secrets` in context instead of `_secrets` - [#382](https://github.com/PrefectHQ/prefect/pull/382)
- Remove Task and Flow descriptions, Flow project & version attributes - [#383](https://github.com/PrefectHQ/prefect/issues/383)
- Changed `Schedule` parameter from `on_or_after` to `after` - [#396](https://github.com/PrefectHQ/prefect/issues/396)
- Environments are immutable and return `dict` keys instead of `str`; some arguments for `ContainerEnvironment` are removed - [#398](https://github.com/PrefectHQ/prefect/pull/398)
- `environment.run()` and `environment.build()`; removed the `flows` CLI and replaced it with a top-level CLI command, `prefect run` - [#400](https://github.com/PrefectHQ/prefect/pull/400)
- The `set_temporary_config` utility now accepts a single dict of multiple config values, instead of just a key/value pair, and is located in `utilities.configuration` - [#401](https://github.com/PrefectHQ/prefect/pull/401)
- Bump `click` requirement to 7.0, which changes underscores to hyphens at CLI - [#409](https://github.com/PrefectHQ/prefect/pull/409)
- `IntervalSchedule` rejects intervals of less than one minute - [#427](https://github.com/PrefectHQ/prefect/pull/427)
- `FlowRunner` returns a `Running` state, not a `Pending` state, when flows do not finish - [#433](https://github.com/PrefectHQ/prefect/pull/433)
- Remove the `task_contexts` argument from `FlowRunner.run()` - [#440](https://github.com/PrefectHQ/prefect/pull/440)
- Remove the leading underscore from Prefect-set context keys - [#446](https://github.com/PrefectHQ/prefect/pull/446)
- Removed throttling tasks within the local cluster - [#470](https://github.com/PrefectHQ/prefect/pull/470)
- Even `start_tasks` will not run before their state's `start_time` (if the state is `Scheduled`) - [#474](https://github.com/PrefectHQ/prefect/pull/474)
- `DaskExecutor`'s "processes" keyword argument was renamed "local_processes" - [#477](https://github.com/PrefectHQ/prefect/pull/477)
- Removed the `mapped` and `map_index` kwargs from `TaskRunner.run()`. These values are now inferred automatically - [#485](https://github.com/PrefectHQ/prefect/pull/485)
- The `upstream_states` dictionary used by the Runners only includes `State` values, not lists of `States`. The use case that required lists of `States` is now covered by the `Mapped` state. - [#485](https://github.com/PrefectHQ/prefect/pull/485)

## 0.3.3 <Badge text="alpha" type="warn"/>

Released October 30, 2018

### Features

- Refactor `FlowRunner` and `TaskRunner` into a modular `Runner` pipelines - [#260](https://github.com/PrefectHQ/prefect/pull/260), [#267](https://github.com/PrefectHQ/prefect/pull/267)
- Add configurable `state_handlers` for `FlowRunners`, `Flows`, `TaskRunners`, and `Tasks` - [#264](https://github.com/PrefectHQ/prefect/pull/264), [#267](https://github.com/PrefectHQ/prefect/pull/267)
- Add gmail and slack notification state handlers w/ tutorial - [#274](https://github.com/PrefectHQ/prefect/pull/274), [#294](https://github.com/PrefectHQ/prefect/pull/294)

### Enhancements

- Add a new method `flow.get_tasks()` for easily filtering flow tasks by attribute - [#242](https://github.com/PrefectHQ/prefect/pull/242)
- Add new `JinjaTemplate` for easily rendering jinja templates - [#200](https://github.com/PrefectHQ/prefect/issues/200)
- Add new `PAUSE` signal for halting task execution - [#246](https://github.com/PrefectHQ/prefect/pull/246)
- Add new `Paused` state corresponding to `PAUSE` signal, and new `pause_task` utility - [#251](https://github.com/PrefectHQ/prefect/issues/251)
- Add ability to timeout task execution for all executors except `DaskExecutor(processes=True)` - [#240](https://github.com/PrefectHQ/prefect/issues/240)
- Add explicit unit test to check Black formatting (Python 3.6+) - [#261](https://github.com/PrefectHQ/prefect/pull/261)
- Add ability to set local secrets in user config file - [#231](https://github.com/PrefectHQ/prefect/issues/231), [#274](https://github.com/PrefectHQ/prefect/pull/274)
- Add `is_skipped()` and `is_scheduled()` methods for `State` objects - [#266](https://github.com/PrefectHQ/prefect/pull/266), [#278](https://github.com/PrefectHQ/prefect/pull/278)
- Adds `now()` as a default `start_time` for `Scheduled` states - [#278](https://github.com/PrefectHQ/prefect/pull/278)
- `Signal` classes now pass arguments to underlying `State` objects - [#279](https://github.com/PrefectHQ/prefect/pull/279)
- Run counts are tracked via `Retrying` states - [#281](https://github.com/PrefectHQ/prefect/pull/281)

### Fixes

- Flow consistently raises if passed a parameter that doesn't exist - [#149](https://github.com/PrefectHQ/prefect/issues/149)

### Breaking Changes

- Renamed `scheduled_time` -> `start_time` in `Scheduled` state objects - [#278](https://github.com/PrefectHQ/prefect/pull/278)
- `TaskRunner.check_for_retry` no longer checks for `Retry` states without `start_time` set - [#278](https://github.com/PrefectHQ/prefect/pull/278)
- Swapped the position of `result` and `message` attributes in State initializations, and started storing caught exceptions as results - [#283](https://github.com/PrefectHQ/prefect/issues/283)

## 0.3.2 <Badge text="alpha" type="warn"/>

Released October 2, 2018

### Features

- Local parallelism with `DaskExecutor` - [#151](https://github.com/PrefectHQ/prefect/issues/151), [#186](https://github.com/PrefectHQ/prefect/issues/186)
- Resource throttling based on `tags` - [#158](https://github.com/PrefectHQ/prefect/issues/158), [#186](https://github.com/PrefectHQ/prefect/issues/186)
- `Task.map` for mapping tasks - [#186](https://github.com/PrefectHQ/prefect/issues/186)
- Added `AirFlow` utility for importing Airflow DAGs as Prefect Flows - [#232](https://github.com/PrefectHQ/prefect/pull/232)

### Enhancements

- Use Netlify to deploy docs - [#156](https://github.com/prefecthq/prefect/issues/156)
- Add changelog - [#153](https://github.com/prefecthq/prefect/issues/153)
- Add `ShellTask` - [#150](https://github.com/prefecthq/prefect/issues/150)
- Base `Task` class can now be run as a dummy task - [#191](https://github.com/PrefectHQ/prefect/pull/191)
- New `return_failed` keyword to `flow.run()` for returning failed tasks - [#205](https://github.com/PrefectHQ/prefect/pull/205)
- some minor changes to `flow.visualize()` for visualizing mapped tasks and coloring nodes by state - [#202](https://github.com/PrefectHQ/prefect/issues/202)
- Added new `flow.replace()` method for swapping out tasks within flows - [#230](https://github.com/PrefectHQ/prefect/pull/230)
- Add `debug` kwarg to `DaskExecutor` for optionally silencing dask logs - [#209](https://github.com/PrefectHQ/prefect/issues/209)
- Update `BokehRunner` for visualizing mapped tasks - [#220](https://github.com/PrefectHQ/prefect/issues/220)
- Env var configuration settings are typed - [#204](https://github.com/PrefectHQ/prefect/pull/204)
- Implement `map` functionality for the `LocalExecutor` - [#233](https://github.com/PrefectHQ/prefect/issues/233)

### Fixes

- Fix issue with Versioneer not picking up git tags - [#146](https://github.com/prefecthq/prefect/issues/146)
- `DotDicts` can have non-string keys - [#193](https://github.com/prefecthq/prefect/issues/193)
- Fix unexpected behavior in assigning tags using contextmanagers - [#190](https://github.com/PrefectHQ/prefect/issues/190)
- Fix bug in initialization of Flows with only `edges` - [#225](https://github.com/PrefectHQ/prefect/pull/225)
- Remove "bottleneck" when creating pipelines of mapped tasks - [#224](https://github.com/PrefectHQ/prefect/pull/224)

### Breaking Changes

- Runner refactor - [#221](https://github.com/PrefectHQ/prefect/pull/221)
- Cleaned up signatures of `TaskRunner` methods - [#171](https://github.com/prefecthq/prefect/issues/171)
- Locally, Python 3.4 users can not run the more advanced parallel executors (`DaskExecutor`) [#186](https://github.com/PrefectHQ/prefect/issues/186)

## 0.3.1 <Badge text="alpha" type="warn"/>

Released September 6, 2018

### Features

- Support for user configuration files - [#195](https://github.com/PrefectHQ/prefect/pull/195)

### Enhancements

- None

### Fixes

- Let DotDicts accept non-string keys - [#193](https://github.com/PrefectHQ/prefect/pull/193), [#194](https://github.com/PrefectHQ/prefect/pull/194)

### Breaking Changes

- None

## 0.3.0 <Badge text="alpha" type="warn"/>

Released August 20, 2018

### Features

- BokehRunner - [#104](https://github.com/prefecthq/prefect/issues/104), [#128](https://github.com/prefecthq/prefect/issues/128)
- Control flow: `ifelse`, `switch`, and `merge` - [#92](https://github.com/prefecthq/prefect/issues/92)
- Set state from `reference_tasks` - [#95](https://github.com/prefecthq/prefect/issues/95), [#137](https://github.com/prefecthq/prefect/issues/137)
- Add flow `Registry` - [#90](https://github.com/prefecthq/prefect/issues/90)
- Output caching with various `cache_validators` - [#84](https://github.com/prefecthq/prefect/issues/84), [#107](https://github.com/prefecthq/prefect/issues/107)
- Dask executor - [#82](https://github.com/prefecthq/prefect/issues/82), [#86](https://github.com/prefecthq/prefect/issues/86)
- Automatic input caching for retries, manual-only triggers - [#78](https://github.com/prefecthq/prefect/issues/78)
- Functional API for `Flow` definition
- `State` classes
- `Signals` to transmit `State`

### Enhancements

- Add custom syntax highlighting to docs - [#141](https://github.com/prefecthq/prefect/issues/141)
- Add `bind()` method for tasks to call without copying - [#132](https://github.com/prefecthq/prefect/issues/132)
- Cache expensive flow graph methods - [#125](https://github.com/prefecthq/prefect/issues/125)
- Docker environments - [#71](https://github.com/prefecthq/prefect/issues/71)
- Automatic versioning via Versioneer - [#70](https://github.com/prefecthq/prefect/issues/70)
- `TriggerFail` state - [#67](https://github.com/prefecthq/prefect/issues/67)
- State classes - [#59](https://github.com/prefecthq/prefect/issues/59)

### Fixes

- None

### Breaking Changes

- None<|MERGE_RESOLUTION|>--- conflicted
+++ resolved
@@ -10,9 +10,7 @@
 
 ### Enhancements
 
-<<<<<<< HEAD
-- flow.visualize is now able to accept a `format` argument to specify the output file type.
-=======
+- flow.visualize is now able to accept a `format` argument to specify the output file type. [#2447]
 - Agents now support an optional HTTP health check, for use by their backing orchestration layer (e.g. k8s, docker, supervisord, ...) - [#2406](https://github.com/PrefectHQ/prefect/pull/2406)
 - Sets dask scheduler default to "threads" on LocalDaskExecutor to provide parallelism [#2494](https://github.com/PrefectHQ/prefect/pull/2494) 
 
@@ -27,7 +25,6 @@
 ### Deprecations
 
 - None
->>>>>>> be9d8af1
 
 ### Breaking Changes
 
