site_name: Prefect 2.0
site_url: https://orion-docs.prefect.io
repo_url: https://github.com/PrefectHQ/prefect/tree/orion
edit_uri: ../../edit/orion/docs/
extra_css:
    - stylesheets/theme.css
    - stylesheets/admonitions.css
    - stylesheets/api_ref.css
    - stylesheets/rest_ref.css
    - stylesheets/syntax_highlights.css
    - stylesheets/termynal.css
    - stylesheets/extra.css
extra_javascript:
    - js/termynal.js
    - js/custom.js
markdown_extensions:
    - admonition
    - attr_list
    - codehilite
    - md_in_html
    - meta
    - pymdownx.highlight:
        use_pygments: true
    - pymdownx.superfences:
        custom_fences:
            - name: mermaid
              class: mermaid
              format: !!python/name:pymdownx.superfences.fence_code_format
    - pymdownx.tabbed
theme:
    name: material
    custom_dir: overrides
    favicon: img/favicon.ico
    features:
        - toc.integrate
        - navigation.tabs
        - navigation.tabs.sticky
        - navigation.instant
    font:
        text: Inter
        code: Source Code Pro
    icon:
        repo: fontawesome/brands/github
    logo: img/logos/prefect-2.0-logo-mark-white.png
    palette:
        primary: blue
        accent: blue
    custom_dir: docs/overrides
plugins:
    autorefs: {}
    mkdocstrings:
        custom_templates: docs/templates
        handlers:
            python:
                rendering:
                    show_root_heading: True
                    show_object_full_path: False
                    show_category_heading: False
                    show_bases: False
                    heading_level: 1
        watch:
            - src/prefect/
    render_swagger: {}
    search: {}
    gen-files:
        scripts:
            - docs/collections/generate_catalog.py
nav:
    - Home: index.md
    - 'Getting Started':
        - Overview: getting-started/overview.md
        - Installation: getting-started/installation.md
        - Tutorials:
            - tutorials/first-steps.md
            - tutorials/flow-task-config.md
            - tutorials/task-dependencies.md
            - tutorials/execution.md
            - tutorials/dask-ray-task-runners.md
            - tutorials/orion.md
            - tutorials/deployments.md
            - tutorials/virtual-environments.md
            - tutorials/docker-flow-runner.md
            - tutorials/kubernetes-flow-runner.md
            - tutorials/testing.md
    - Concepts:
        - Overview: concepts/overview.md
        - Flows: concepts/flows.md
        - Tasks: concepts/tasks.md
        - States: concepts/states.md
        - Task Runners: concepts/task-runners.md
        - Flow Runners: concepts/flow-runners.md
        - Deployments: concepts/deployments.md
        - Storage: concepts/storage.md
        - Blocks: concepts/blocks.md
        - Work Queues & Agents: concepts/work-queues.md
        - Schedules: concepts/schedules.md
        - Logging: concepts/logs.md
        - Database: concepts/database.md
        - Storage: concepts/storage.md
        - File Systems: concepts/filesystems.md
        - Settings: concepts/settings.md
    - Prefect UI & Prefect Cloud:
        - Overview: ui/overview.md
        - ui/dashboard.md
        - ui/flows-and-tasks.md
        - ui/deployments.md
        - ui/work-queues.md
<<<<<<< HEAD
        - ui/notifications.md
=======
        - ui/blocks.md
>>>>>>> 40b3312e
        - Prefect Cloud:
            - Prefect Cloud Overview: ui/cloud.md
            - Prefect Cloud Quickstart: ui/cloud-getting-started.md
    - Collections:
        - Overview: collections/overview.md
        - Collections Catalog: collections/catalog.md
    - FAQ: faq.md
    - 'API Reference': 
        - Overview: api-ref/overview.md
        - Prefect Python API: 
            - 'prefect.agent': api-ref/prefect/agent.md
            - 'prefect.client': api-ref/prefect/client.md
            - 'prefect.context': api-ref/prefect/context.md
            - 'prefect.deployments': api-ref/prefect/deployments.md
            - 'prefect.engine': api-ref/prefect/engine.md
            - 'prefect.exceptions': api-ref/prefect/exceptions.md
            - 'prefect.filesystems': api-ref/prefect/filesystems.md
            - 'prefect.flow_runners': api-ref/prefect/flow-runners.md
            - 'prefect.flows': api-ref/prefect/flows.md
            - 'prefect.futures': api-ref/prefect/futures.md
            - 'prefect.logging': api-ref/prefect/logging.md
            - 'prefect.packaging': api-ref/prefect/packaging.md
            - 'prefect.serializers': api-ref/prefect/serializers.md
            - 'prefect.settings': api-ref/prefect/settings.md
            - 'prefect.states': api-ref/prefect/states.md
            - 'prefect.task_runners': api-ref/prefect/task-runners.md
            - 'prefect.tasks': api-ref/prefect/tasks.md
            - 'Blocks':
                - 'prefect.blocks.core': api-ref/prefect/blocks/core.md
                - 'prefect.blocks.storage': api-ref/prefect/blocks/storage.md
            - 'Command Line Interface':
                - 'prefect.cli.agent': api-ref/prefect/cli/agent.md
                - 'prefect.cli.cloud': api-ref/prefect/cli/cloud.md
                - 'prefect.cli.concurrency_limit': api-ref/prefect/cli/concurrency_limit.md
                - 'prefect.cli.config': api-ref/prefect/cli/config.md
                - 'prefect.cli.dev': api-ref/prefect/cli/dev.md
                - 'prefect.cli.profile': api-ref/prefect/cli/profile.md
                - 'prefect.cli.storage': api-ref/prefect/cli/storage.md
                - 'prefect.cli.work_queue': api-ref/prefect/cli/work_queue.md
                - 'prefect.cli.root': api-ref/prefect/cli/root.md
                - 'prefect.cli.deployment': api-ref/prefect/cli/deployment.md
                - 'prefect.cli.flow_run': api-ref/prefect/cli/flow_run.md
                - 'prefect.cli.orion': api-ref/prefect/cli/orion.md
            - 'Utilities':
                - 'prefect.utilities.asyncio': api-ref/prefect/utilities/asyncio.md
                - 'prefect.utilities.callables': api-ref/prefect/utilities/callables.md
                - 'prefect.utilities.collections': api-ref/prefect/utilities/collections.md
                - 'prefect.utilities.filesystem': api-ref/prefect/utilities/filesystem.md
                - 'prefect.utilities.hashing': api-ref/prefect/utilities/hashing.md
        - Orion Python API:
            - 'API':
                - 'orion.api.admin': api-ref/orion/api/admin.md
                - 'orion.api.dependencies': api-ref/orion/api/dependencies.md
                - 'orion.api.deployments': api-ref/orion/api/deployments.md
                - 'orion.api.flows': api-ref/orion/api/flows.md
                - 'orion.api.flow_runs': api-ref/orion/api/flow_runs.md
                - 'orion.api.flow_run_states': api-ref/orion/api/flow_run_states.md
                - 'orion.api.run_history': api-ref/orion/api/run_history.md
                - 'orion.api.saved_searches': api-ref/orion/api/saved_searches.md
                - 'orion.api.server': api-ref/orion/api/server.md
                - 'orion.api.task_runs': api-ref/orion/api/task_runs.md
                - 'orion.api.task_run_states': api-ref/orion/api/task_run_states.md
            - 'Models':
                - 'orion.models.flows': api-ref/orion/models/flows.md
                - 'orion.models.flow_runs': api-ref/orion/models/flow_runs.md
                - 'orion.models.flow_run_states': api-ref/orion/models/flow_run_states.md
                - 'orion.models.task_runs': api-ref/orion/models/task_runs.md
                - 'orion.models.task_run_states': api-ref/orion/models/task_run_states.md
                - 'orion.models.deployments': api-ref/orion/models/deployments.md
                - 'orion.models.saved_searches': api-ref/orion/models/saved_searches.md
            - 'Orchestration':
                - 'orion.orchestration.rules': api-ref/orion/orchestration/rules.md
                - 'orion.orchestration.policies': api-ref/orion/orchestration/policies.md
                - 'orion.orchestration.core_policy': api-ref/orion/orchestration/core_policy.md
                - 'orion.orchestration.global_policy': api-ref/orion/orchestration/global_policy.md
            - 'Schemas':
                - 'orion.schemas.actions': api-ref/orion/schemas/actions.md
                - 'orion.schemas.core': api-ref/orion/schemas/core.md
                - 'orion.schemas.data': api-ref/orion/schemas/data.md
                - 'orion.schemas.filters': api-ref/orion/schemas/filters.md
                - 'orion.schemas.responses': api-ref/orion/schemas/responses.md
                - 'orion.schemas.schedules': api-ref/orion/schemas/schedules.md
                - 'orion.schemas.sorting': api-ref/orion/schemas/sorting.md
                - 'orion.schemas.states': api-ref/orion/schemas/states.md
            - 'Services':
                - 'orion.services.late_runs': api-ref/orion/services/late_runs.md
                - 'orion.services.loop_service': api-ref/orion/services/loop_service.md
                - 'orion.services.scheduler': api-ref/orion/services/scheduler.md
            - 'Utilities':
                - 'orion.utilities.database': api-ref/orion/utilities/database.md
                - 'orion.utilities.schemas': api-ref/orion/utilities/schemas.md
                - 'orion.utilities.server': api-ref/orion/utilities/server.md
        - Prefect REST API: api-ref/rest-api.md
    - Contributing: 
        - Overview: contributing/overview.md
        - Style: contributing/style.md
        - Troubleshooting: contributing/common-mistakes.md
        - Testing Flow Runners: contributing/testing-flow-runners.md

extra:
  analytics:
    provider: google
    property: G-3M31G9B0QJ<|MERGE_RESOLUTION|>--- conflicted
+++ resolved
@@ -105,11 +105,8 @@
         - ui/flows-and-tasks.md
         - ui/deployments.md
         - ui/work-queues.md
-<<<<<<< HEAD
         - ui/notifications.md
-=======
         - ui/blocks.md
->>>>>>> 40b3312e
         - Prefect Cloud:
             - Prefect Cloud Overview: ui/cloud.md
             - Prefect Cloud Quickstart: ui/cloud-getting-started.md
