# Changelog

## Unreleased <Badge text="beta" type="success"/>

These changes are available in the [master branch](https://github.com/PrefectHQ/prefect).

### Features

- None

### Enhancements

- Improve heartbeat functionality to be robust across platforms - [#1973](https://github.com/PrefectHQ/prefect/pull/1973)

### Task Library

- None

### Fixes

<<<<<<< HEAD
- Fix uncaught Fargate Agent kwarg parse SyntaxError from `literal_eval` - [#1968](https://github.com/PrefectHQ/prefect/pull/1968)
=======
- Fix uncaught Fargate Agent kwarg parse SyntaxError from literal_eval - [#1968](https://github.com/PrefectHQ/prefect/pull/1968)
- Fix FargateTaskEnvironment passing empty auth token to run task - [#1976](https://github.com/PrefectHQ/prefect/pull/1976)
>>>>>>> 9110bd82

### Deprecations

- None

### Breaking Changes

- Remove cancellation hooks - [#1973](https://github.com/PrefectHQ/prefect/pull/1973)

### Contributors

- None

## 0.9.2 <Badge text="beta" type="success"/>

Released on Jan 30, 2020.

### Features

- Allow for parameter defaults to vary based on clock - [#1946](https://github.com/PrefectHQ/prefect/pull/1946)

### Enhancements

- More graceful handling of Agents competing for work - [#1956](https://github.com/PrefectHQ/prefect/issues/1956)

### Task Library

- None

### Fixes

- Eliminated possible duplicate flow run issue in all agents - [#1956](https://github.com/PrefectHQ/prefect/issues/1956)

### Deprecations

- None

### Breaking Changes

- None

### Contributors

- None

## 0.9.1 <Badge text="beta" type="success"/>

Released on Jan 24, 2020.

### Features

- None

### Enhancements

- Docker daemon reconnect attempts + exit on heartbeat failure -[#1918](https://github.com/PrefectHQ/prefect/pull/1918)
- More responsive agent shutdown - [#1921](https://github.com/PrefectHQ/prefect/pull/1921)
- Background all agent flow deployment attempts - [#1928](https://github.com/PrefectHQ/prefect/pull/1928)
- Add show_flow_logs to Docker agent [#1929](https://github.com/PrefectHQ/prefect/issues/1929)
- Add per-task checkpointing opt-out - [#1933](https://github.com/PrefectHQ/prefect/pull/1933)
- The Task 'checkpoint' kwarg will no longer be deprecated to allow opt-out - [#1933](https://github.com/PrefectHQ/prefect/pull/1933)

### Task Library

- None

### Fixes

- Fix the Fargate Agent not parsing kwargs as literals - [#1926](https://github.com/PrefectHQ/prefect/pull/1926)
- Fix issue with result handler default persisting from initialization - [#1936](https://github.com/PrefectHQ/prefect/issues/1936)

### Deprecations

- None

### Breaking Changes

- None

### Contributors

- None

## 0.9.0 <Badge text="beta" type="success"/>

Released on Jan 15, 2020.

### Features

- Added the ability to leverage native ECS task definition revisions for flow versions in Fargate agent - [#1870](https://github.com/PrefectHQ/prefect/pull/1870)
- Added the ability to pull in kwargs per flow version from S3 on flow submission in Fargate agent - [#1870](https://github.com/PrefectHQ/prefect/pull/1870)
- Add sensible default result handlers to non-Docker storage options - [#1888](https://github.com/PrefectHQ/prefect/issues/1888)

### Enhancements

- Allow for task looping to beyond Python's maximum recursion depth - [#1862](https://github.com/PrefectHQ/prefect/pull/1862)
- Prevent duplication of stdout logs from multiple instantiated agents - [#1866](https://github.com/PrefectHQ/prefect/pull/1866)
- Allow intervals less than 60 seconds in `IntervalClock`s - [#1880](https://github.com/PrefectHQ/prefect/pull/1880)
- Introduce new `Secret.exists` method for checking whether a Secret is available - [#1882](https://github.com/PrefectHQ/prefect/pull/1882)
- Introduce new `-e` CLI options on agent start commands to allow passing environment variables to flow runs - [#1878](https://github.com/PrefectHQ/prefect/issues/1878)
- Stop persisting `None` when calling result handlers - [#1894](https://github.com/PrefectHQ/prefect/pull/1894)
- Change Cancelled state to indicate Finished instead of Failed - [#1903](https://github.com/PrefectHQ/prefect/pull/1903)
- All States now store `cached_inputs` for easier recovery from failure - [#1898](https://github.com/PrefectHQ/prefect/issues/1898)
- Always checkpoint tasks which have result handlers - [#1898](https://github.com/PrefectHQ/prefect/issues/1898)

### Task Library

- Remove implicit requirement that Google Tasks use Prefect Cloud Secrets - [#1882](https://github.com/PrefectHQ/prefect/pull/1882)

### Fixes

- Enforce provision of `max_retries` if specifying `retry_delay` for a `Task` - [#1875](https://github.com/PrefectHQ/prefect/pull/1875)
- Fix issue with reduce tasks in `flow.visualize()` - [#1793](https://github.com/PrefectHQ/prefect/issues/1793)

### Deprecations

- The checkpointing kwarg will be removed from Tasks as it is now a default behavior - [#1898](https://github.com/PrefectHQ/prefect/issues/1898)

### Breaking Changes

- Remove default value for `aws_credentials_secret` on all S3 hooks - [#1886](https://github.com/PrefectHQ/prefect/issues/1886)
- Remove `config.engine.result_handler` section of Prefect config - [#1888](https://github.com/PrefectHQ/prefect/issues/1888)
- Remove default value for `credentials_secret` on `GCSResultHandler` - [#1888](https://github.com/PrefectHQ/prefect/issues/1888)
- Remove default value for `azure_credentials_secret` on `AzureResultHandler` - [#1888](https://github.com/PrefectHQ/prefect/issues/1888)

### Contributors

- [Daryll Strauss](daryll.strauss@gmail.com)
- [Braun Reyes](https://github.com/braunreyes)

## 0.8.1 <Badge text="beta" type="success"/>

Released on Dec 17, 2019.

### Features

- None

### Enhancements

- Enhanced treatment of nested and ordered constant values - [#1829](https://github.com/PrefectHQ/prefect/pull/1829)
- Add `on_datetime`, `on_date`, and `at_time` filters - [#1837](https://github.com/PrefectHQ/prefect/pull/1837)
- Add `--latest` flag for Kubernetes Agent install CLI command - [#1842](https://github.com/PrefectHQ/prefect/pull/1842)
- Add `--no-cloud-logs` flag for all agents to optionally opt-out of logs being sent to Prefect Cloud - [#1843](https://github.com/PrefectHQ/prefect/pull/1843)
- Agents mark Flow Runs as `Failed` if a deployment error occurs - [#1848](https://github.com/PrefectHQ/prefect/pull/1848)
- `Submitted` states from Agents include deployment identifier information - [#1848](https://github.com/PrefectHQ/prefect/pull/1848)
- Update heartbeats to respect Cloud flow settings - [#1851](https://github.com/PrefectHQ/prefect/pull/1851)
- Add flow run name to `prefect.context` - [#1855](https://github.com/PrefectHQ/prefect/pull/1855)
- Add `--namespace` option for Kubernetes Agent start CLI command - [#1859](https://github.com/PrefectHQ/prefect/pull/1859)
- Add Prefect job resource configuration for Kubernetes Agent - [#1859](https://github.com/PrefectHQ/prefect/pull/1859)

### Task Library

- Add task for scheduling a flow run - [#1871](https://github.com/PrefectHQ/prefect/pull/1871)

### Fixes

- Fix Agent deployment errors interrupting full list of found Flow Runs - [#1848](https://github.com/PrefectHQ/prefect/pull/1848)
- Fix issue with a single bad log preventing all logs from being sent to Cloud - [#1845](https://github.com/PrefectHQ/prefect/pull/1845)
- Fix Kubernetes Agent passing empty default namespace - [#1839](https://github.com/PrefectHQ/prefect/pull/1839)

### Deprecations

- None

### Breaking Changes

- None

### Contributors

- None

## 0.8.0 <Badge text="beta" type="success"/>

Released on Dec 11, 2019.

### Features

- Added new Local Agent to run Flows from Local Storage, S3 Storage, and GCS Storage - [#1819](https://github.com/PrefectHQ/prefect/pull/1819)
- Added Azure Blob Storage for Flows - [#1831](https://github.com/PrefectHQ/prefect/pull/1831)
- Added GCS Storage for Flows - [#1809](https://github.com/PrefectHQ/prefect/pull/1809)
- Added S3 Storage for Flows - [#1753](https://github.com/PrefectHQ/prefect/pull/1753)

### Enhancements

- Add `--rbac` flag to `prefect agent install` for Kubernetes Agent - [#1822](https://github.com/PrefectHQ/prefect/pull/1822)
- Add `prefect agent install` option to output `supervisord.conf` file for Local Agent - [#1819](https://github.com/PrefectHQ/prefect/pull/1819)
- Add convenience `parents()` and `children()` classmethods to all State objects for navigating the hierarchy - [#1784](https://github.com/PrefectHQ/prefect/pull/1784)
- Add new `not_all_skipped` trigger and set it as the default for merge tasks - [#1768](https://github.com/PrefectHQ/prefect/issues/1768)

### Task Library

- Azure Blob tasks now use newer `BlockBlobService` with connection string authentication - [#1831](https://github.com/PrefectHQ/prefect/pull/1831)

### Fixes

- Fix issue with `flow.visualize()` for mapped tasks which are skipped - [#1765](https://github.com/PrefectHQ/prefect/issues/1765)
- Fix issue with timeouts only being softly enforced - [#1145](https://github.com/PrefectHQ/prefect/issues/1145), [#1686](https://github.com/PrefectHQ/prefect/issues/1686)
- Log agent errors using `write_run_logs` instead of the deprecated `write_run_log` - [#1791](https://github.com/PrefectHQ/prefect/pull/1791)
- Fix issue with `flow.update()` not transferring constants - [#1785](https://github.com/PrefectHQ/prefect/pull/1785)

### Deprecations

- `flow.deploy` is deprecated in favor of `flow.register` - [#1819](https://github.com/PrefectHQ/prefect/pull/1819)

### Breaking Changes

- Default Flow storage is now `Local` instead of `Docker` - [#1819](https://github.com/PrefectHQ/prefect/pull/1819)
- Docker based `LocalAgent` is renamed `DockerAgent` - [#1819](https://github.com/PrefectHQ/prefect/pull/1819)
- `prefect agent start` now defaults to new `LocalAgent` - [#1819](https://github.com/PrefectHQ/prefect/pull/1819)

### Contributors

- None

## 0.7.3 <Badge text="beta" type="success"/>

Released on Nov 26, 2019.

### Features

- Add graceful cancellation hooks to Flow and Task runners - [#1758](https://github.com/PrefectHQ/prefect/pull/1758)

### Enhancements

- Add option to specify a run name for `cloud run` CLI command - [#1756](https://github.com/PrefectHQ/prefect/pull/1756)
- Add `work_stealing` option to `DaskKubernetesEnvironment` - [#1760](https://github.com/PrefectHQ/prefect/pull/1760)
- Improve heartbeat thread management - [#1770](https://github.com/PrefectHQ/prefect/pull/1770)
- Add unique scheduler Job name to `DaskKubernetesEnvironment` - [#1772](https://github.com/PrefectHQ/prefect/pull/1772)
- Add informative error when trying to map with the `LocalDaskExecutor` using processes - [#1777](https://github.com/PrefectHQ/prefect/pull/1777)

### Task Library

- None

### Fixes

- Fix issue with heartbeat thread deadlocking dask execution when using a `worker_client` - [#1750](https://github.com/PrefectHQ/prefect/pull/1750)
- Fix issue with Environments not calling `run_flow` on Environment stored on Flow object - [#1752](https://github.com/PrefectHQ/prefect/pull/1752)
- Fix issue with Docker build context when providing custom docker files - [#1762](https://github.com/PrefectHQ/prefect/pull/1762)

### Deprecations

- None

### Breaking Changes

- None

### Contributors

- None

## 0.7.2 <Badge text="beta" type="success"/>

Released on Nov 15, 2019.

### Features

- Allow users to provide a custom version group ID for controlling Cloud versioning - [#1665](https://github.com/PrefectHQ/prefect/issues/1665)
- Stop autogenerating constant tasks - [#1730](https://github.com/PrefectHQ/prefect/pull/1730)

### Enhancements

- Raise an informative error when context objects are pickled - [#1710](https://github.com/PrefectHQ/prefect/issues/1710)
- Add an option to pass in `run_name` to a flow run to override the auto-generated names when calling `create_flow_run` [#1661](https://github.com/PrefectHQ/cloud/pull/1661)
- Add informative logs in the event that a heartbeat thread dies - [#1721](https://github.com/PrefectHQ/prefect/pull/1721)
- Loosen Job spec requirements for `KubernetesJobEnvironment` - [#1713](https://github.com/PrefectHQ/prefect/pull/1713)
- Loosen `containerDefinitions` requirements for `FargateTaskEnvironment` - [#1713](https://github.com/PrefectHQ/prefect/pull/1713)
- Local Docker agent proactively fails flow runs if image cannot be pulled - [#1395](https://github.com/PrefectHQ/prefect/issues/1395)
- Add graceful keyboard interrupt shutdown for all agents - [#1731](https://github.com/PrefectHQ/prefect/pull/1731)
- `agent start` CLI command now allows for Agent kwargs - [#1737](https://github.com/PrefectHQ/prefect/pull/1737)
- Add users to specify a custom Dockerfile for Docker storage - [#1738](https://github.com/PrefectHQ/prefect/pull/1738)
- Expose `labels` kwarg in `flow.deploy` for convenient labeling of Flows - [#1742](https://github.com/PrefectHQ/prefect/pull/1742)

### Task Library

- None

### Fixes

- `FargateTaskEnvironment` now uses provided `family` for task definition naming - [#1713](https://github.com/PrefectHQ/prefect/pull/1713)
- Fix executor initialization missing `self` in `KubernetesJobEnvironment` - [#1713](https://github.com/PrefectHQ/prefect/pull/1713)
- Fix `identifier_label` not being generated on each run for Kubernetes based environments - [#1718](https://github.com/PrefectHQ/prefect/pull/1718)
- Fix issue where users could not override their user config path when deploying Docker to Cloud - [#1719](https://github.com/PrefectHQ/prefect/pull/1719)
- Respect order of inputs in merge - [#1736](https://github.com/~/1736)

### Deprecations

- None

### Breaking Changes

- None

### Contributors

- [Brett Naul](https://github.com/bnaul)

## 0.7.1 <Badge text="beta" type="success"/>

Released on Nov 5, 2019

### Features

- None

### Enhancements

- Add a `save`/`load` interface to Flows - [#1685](https://github.com/PrefectHQ/prefect/pull/1685), [#1695](https://github.com/PrefectHQ/prefect/pull/1695)
- Add option to specify `aws_session_token` for the `FargateTaskEnvironment` - [#1688](https://github.com/PrefectHQ/prefect/pull/1688)
- Add `EnvVarSecrets` for loading sensitive information from environment variables - [#1683](https://github.com/PrefectHQ/prefect/pull/1683)
- Add an informative version header to all Cloud client requests - [#1690](https://github.com/PrefectHQ/prefect/pull/1690)
- Auto-label Flow environments when using Local storage - [#1696](https://github.com/PrefectHQ/prefect/pull/1696)
- Batch upload logs to Cloud in a background thread for improved performance - [#1691](https://github.com/PrefectHQ/prefect/pull/1691)
- Include agent labels within each flow's configuration environment - [#1671](https://github.com/PrefectHQ/prefect/issues/1671)

### Task Library

- None

### Fixes

- Fix Fargate Agent access defaults and environment variable support - [#1687](https://github.com/PrefectHQ/prefect/pull/1687)
- Removed default python version for docker builds - [#1705](https://github.com/PrefectHQ/prefect/pull/1705)
- Attempt to install prefect in any docker image (if it is not already installed) - [#1704](https://github.com/PrefectHQ/prefect/pull/1704)
- Kubernetes Agent deployment yaml now respects new `prefecthq/prefect` image tagging convention - [#1707](https://github.com/PrefectHQ/prefect/pull/1707)

### Deprecations

- None

### Breaking Changes

- None

### Contributors

- None

## 0.7.0 To Affinity and Beyond <Badge text="beta" type="success">

Released October 29, 2019

### Features

- Flow Affinity: Environments and Agents now support labeling for execution specification - [#1651](https://github.com/PrefectHQ/prefect/pull/1651)
- Add new Secret Tasks for a pluggable and reusable Secrets API - [#1346](https://github.com/PrefectHQ/prefect/issues/1346), [#1587](https://github.com/PrefectHQ/prefect/issues/1587)

### Enhancements

- Add the ability to delete task tag limits using the client - [#1622](https://github.com/PrefectHQ/prefect/pull/1622)
- Adds an "Ask for help" button with a link to the prefect.io support page - [#1637](https://github.com/PrefectHQ/prefect/pull/1637)
- Reduces the size of the `prefecthq/prefect` Docker image by ~400MB, which is now the base Docker image used in Flows - [#1648](https://github.com/PrefectHQ/prefect/pull/1648)
- Add a new healthcheck for environment dependencies - [#1653](https://github.com/PrefectHQ/prefect/pull/1653)
- Add default 30 second timeout to Client requests - [#1672](https://github.com/PrefectHQ/prefect/pull/1672)

### Task Library

- Add new Secret Tasks for a pluggable and reusable Secrets API - [#1346](https://github.com/PrefectHQ/prefect/issues/1346), [#1587](https://github.com/PrefectHQ/prefect/issues/1587)
- Add support for directly passing credentials to task library tasks, instead of passing secret names - [#1667](https://github.com/PrefectHQ/prefect/pull/1673)

### Fixes

- Fix defaults for unspecified ARNs in the Fargate Agent - [#1634](https://github.com/PrefectHQ/prefect/pull/1634)
- Fix ShellTask return value on empty stdout - [#1632](https://github.com/PrefectHQ/prefect/pull/1632)
- Fix issue with some Cloud Secrets not being converted from strings - [#1655](https://github.com/PrefectHQ/prefect/pull/1655)
- Fix issue with Agent logging config setting not working - [#1657](https://github.com/PrefectHQ/prefect/pull/1657)
- Fix issue with SnowflakeQuery tasks not working - [#1663](https://github.com/PrefectHQ/prefect/pull/1663)

### Deprecations

- Tasks that accepted the name of a secret (often `credentials_secret`) will raise a deprecation warning - [#1667](https://github.com/PrefectHQ/prefect/pull/1673)

### Breaking Changes

- Fargate Agent now takes in all boto3 camel case arguments instead of specific snake case options - [#1649](https://github.com/PrefectHQ/prefect/pull/1649)
- `kubernetes` is no longer installed by default in deployed flow images - [#1653](https://github.com/PrefectHQ/prefect/pull/1653)
- Tasks that accepted the name of a secret (often `credentials_secret`) no longer have a default value for that argument, as it has been deprecated - [#1667](https://github.com/PrefectHQ/prefect/pull/1673)

### Contributors

- [Tobias Schmidt](https://github.com/royalts)

## 0.6.7 Oh Six Seven <Badge text="beta" type="success"/>

Released October 16, 2019

### Features

- Environments now allow for optional `on_start` and `on_exit` callbacks - [#1610](https://github.com/PrefectHQ/prefect/pull/1610)

### Enhancements

- Raise more informative error when calling `flow.visualize()` if Graphviz executable not installed - [#1602](https://github.com/PrefectHQ/prefect/pull/1602)
- Allow authentication to Azure Blob Storage with SAS token - [#1600](https://github.com/PrefectHQ/prefect/pull/1600)
- Additional debug logs to `Docker Container` and `Docker Image` tasks - [#920](https://github.com/PrefectHQ/prefect/issues/920)
- Changes to Fargate agent to support temporary credentials and IAM role based credentials within AWS compute such as a container or ec2 instance. [#1607](https://github.com/PrefectHQ/prefect/pull/1607)
- Local Secrets set through environment variable now retain their casing - [#1601](https://github.com/PrefectHQ/prefect/issues/1601)
- Agents can accept an optional `name` for logging and debugging - [#1612](https://github.com/PrefectHQ/prefect/pull/1612)
- Added AWS configuration options for Fargate Agent (task_role_arn, execution_role_arn) - [#1614](https://github.com/PrefectHQ/prefect/pull/1614)
- Change EmailTask to accept SMTP server settings as well as an email_from kwarg - [#1619](https://github.com/PrefectHQ/prefect/pull/1619)
- Add the ability to delete task tag limits using the client - [#1622](https://github.com/PrefectHQ/prefect/pull/1622)

### Task Library

- Add `return_all` kwarg to `ShellTask` for optionally returning all lines of stdout - [#1598](https://github.com/PrefectHQ/prefect/pull/1598)
- Add `CosmosDBCreateItem`, `CosmosDBReadItems`, `CosmosDBQueryItems` and for interacting with data stored on Azure Cosmos DB - [#1617](https://github.com/PrefectHQ/prefect/pull/1617)

### Fixes

- Fix issue with running local Flow without a schedule containing cached tasks - [#1599](https://github.com/PrefectHQ/prefect/pull/1599)
- Remove blank string for `task_run_id` in k8s resource manager - [#1604](https://github.com/PrefectHQ/prefect/pull/1604)
- Fix issue with merge task not working for pandas dataframes and numpy arrays - [#1609](https://github.com/PrefectHQ/prefect/pull/1609)

### Deprecations

- None

### Breaking Changes

- Local Secrets set through environment variable now retain their casing - [#1601](https://github.com/PrefectHQ/prefect/issues/1601)

### Contributors

- [Mark McDonald](https://github.com/mhmcdonal)
- [Sherman K](https://github.com/shrmnk)

## 0.6.6 Wait For It <Badge text="beta" type="success"/>

Released October 3, 2019

### Features

- Added `KubernetesJobEnvironment` - [#1548](https://github.com/PrefectHQ/prefect/pull/1548)
- Add ability to enforce Task concurrency limits by tag in Prefect Cloud - [#1570](https://github.com/PrefectHQ/prefect/pull/1570)
- Added `FargateTaskEnvironment` - [#1592](https://github.com/PrefectHQ/prefect/pull/1592)

### Enhancements

- Allow the `Client` to more gracefully handle failed login attempts on initialization - [#1535](https://github.com/PrefectHQ/prefect/pull/1535)
- Replace `DotDict` with `box.Box` - [#1518](https://github.com/PrefectHQ/prefect/pull/1518)
- Store `cached_inputs` on Failed states and call their result handlers if they were provided - [#1557](https://github.com/PrefectHQ/prefect/pull/1557)
- `raise_on_exception` no longer raises for Prefect Signals, as these are typically intentional / for control flow - [#1562](https://github.com/PrefectHQ/prefect/pull/1562)
- `run cloud` CLI command takes in optional `--parameters` as a file path pointing to a JSON file - [#1582](https://github.com/PrefectHQ/prefect/pull/1582)
- Always consider `Constant` tasks successful and unpack them immediately instead of submitting them for execution - [#1527](https://github.com/PrefectHQ/prefect/issues/1527)

### Task Library

- Add `BlobStorageDownload` and `BlobStorageUpload` for interacting with data stored on Azure Blob Storage - [#1538](https://github.com/PrefectHQ/prefect/pull/1538)
- Loosen Kubernetes Tasks' requirement of an API secret key - [#1559](https://github.com/PrefectHQ/prefect/pull/1559)
- Add tasks for working in Azure Machine Learning Serviec with Datastores and Datasets - [#1590](https://github.com/PrefectHQ/prefect/pull/1590)

### Fixes

- Fix issue with certain Pause / Resume / Retry pipelines retrying indefinitely - [#1177](https://github.com/PrefectHQ/prefect/issues/1177)
- Kubernetes Agent deployment YAML generation defaults to local Prefect version - [#1573](https://github.com/PrefectHQ/prefect/pull/1573)
- Fix issue with custom result handlers not working when called in `cached_inputs` - [#1585](https://github.com/PrefectHQ/prefect/pull/1585)

### Deprecations

- None

### Breaking Changes

- None

### Contributors

- [Fredrik Sannholm](https://github.com/frsann)

## 0.6.5 Agents of Environmental Change <Badge text="beta" type="success"/>

Released September 20, 2019

### Features

- Added Fargate agent - [#1521](https://github.com/PrefectHQ/prefect/pull/1521)
- Custom user-written environments can be deployed to Prefect Cloud - [#1534](https://github.com/PrefectHQ/prefect/pull/1534), [#1537](https://github.com/PrefectHQ/prefect/pull/1537)

### Enhancements

- Allow for Agents to correctly run in environments with differently calibrated clocks - [#1402](https://github.com/PrefectHQ/prefect/issues/1402)
- Refactor `RemoteEnvironment` to utilize the `get_flow` storage interface - [#1476](https://github.com/PrefectHQ/prefect/issues/1476)
- Ensure Task logger is available in context throughout every pipeline step of the run - [#1509](https://github.com/PrefectHQ/prefect/issues/1509)
- Skip Docker registry pushing and pulling on empty `registry_url` attribute - [#1525](https://github.com/PrefectHQ/prefect/pull/1525)
- Agents now log platform errors to flow runs which cannot deploy - [#1528](https://github.com/PrefectHQ/prefect/pull/1528)
- Updating `ShellTask` to work more like Airflow Bash Operator for streaming logs and returning values - [#1451](https://github.com/PrefectHQ/prefect/pull/1451)
- Agents now have a verbose/debug logging option for granular output - [#1532](https://github.com/PrefectHQ/prefect/pull/1532)
- `DaskKubernetesEnvironment` now allows for custom scheduler and worker specs - [#1543](https://github.com/PrefectHQ/prefect/pull/1534), [#1537](https://github.com/PrefectHQ/prefect/pull/1537)

### Task Library

- None

### Fixes

- Fix map error by removing `imagePullSecrets` from Kubernetes Agent install if not provided - [#1524](https://github.com/PrefectHQ/prefect/pull/1524)
- Fix issue with two INFO logs not being associated with the Task Run in Cloud - [#1526](https://github.com/PrefectHQ/prefect/pull/1526)
- `execute` CLI command can now load custom environments off of the flow object - [#1534](https://github.com/PrefectHQ/prefect/pull/1534)

### Deprecations

- None

### Breaking Changes

- Update `ShellTask` to return only the last line of stdout, as a string - [#1451](https://github.com/PrefectHQ/prefect/pull/1451)

### Contributors

- [Braun Reyes](https://github.com/braunreyes)

## 0.6.4 I installed Docker on a Windows machine and all I got was this release <Badge text="beta" type="success"/>

Released September 10, 2019

### Features

- Improve Windows compatibility for local development and deploying to Prefect Cloud - [#1441](https://github.com/PrefectHQ/prefect/pull/1441), [#1456](https://github.com/PrefectHQ/prefect/pull/1456), [#1465](https://github.com/PrefectHQ/prefect/pull/1465), [#1466](https://github.com/PrefectHQ/prefect/pull/1466)

### Enhancements

- Add OS platform check to Local Agent for running on Windows machines - [#1441](https://github.com/PrefectHQ/prefect/pull/1441)
- Add `--base-url` argument for Docker daemons to `agent start` CLI command - [#1441](https://github.com/PrefectHQ/prefect/pull/1441)
- Add environment labels for organizing / tagging different Flow execution environments - [#1438](https://github.com/PrefectHQ/prefect/issues/1438)
- Use `-U` option when installing `prefect` in Docker containers to override base image version - [#1461](https://github.com/PrefectHQ/prefect/pull/1461)
- Remove restriction that prevented `DotDict` classes from having keys that shadowed dict methods - [#1462](https://github.com/PrefectHQ/prefect/pull/1462)
- Added livenessProbe to Kubernetes Agent - [#1474](https://github.com/PrefectHQ/prefect/pull/1474)
- Ensure external Dask Clusters do not require Prefect Cloud environment variables to run Cloud flows - [#1481](https://github.com/PrefectHQ/prefect/pull/1481)

### Task Library

- None

### Fixes

- Fix incorrect import in `DaskKubernetesEnvironment` job template - [#1458](https://github.com/PrefectHQ/prefect/pull/1458)
- Raise error on Agents started without an appropriate API token - [#1459](https://github.com/PrefectHQ/prefect/pull/1459)
- Fix bug when calling `as_nested_dict` on `DotDicts` with an `items` key - [#1462](https://github.com/PrefectHQ/prefect/pull/1462)
- Fix `--resource-manager` flag on agent install invalidating `imagePullSecrets` - [#1469](https://github.com/PrefectHQ/prefect/pull/1469)
- Fix issue with user-written result handlers in Prefect Cloud preventing some states from being set - [#1480](https://github.com/PrefectHQ/prefect/pull/1480)

### Deprecations

- None

### Breaking Changes

- None

### Contributors

- [Joe Schmid](https://github.com/joeschmid)
- [Brett Naul](https://github.com/bnaul)

## 0.6.3 Retry Release <Badge text="beta" type="success"/>

Released August 30, 2019

Maintenance release.

### Fixes

- Fix issue with reduced mapped tasks not respecting retries - [#1436](https://github.com/PrefectHQ/prefect/issues/1436)

## 0.6.2 Onboards and Upwards <Badge text="beta" type="success"/>

Released August 30, 2019

### Features

- Added Local, Kubernetes, and Nomad agents - [#1341](https://github.com/PrefectHQ/prefect/pull/1341)
- Add the ability for Tasks to sequentially loop - [#1356](https://github.com/PrefectHQ/prefect/pull/1356)

### Enhancements

- Adds a copy to clipboard button for codeblocks - [#213](https://github.com/prefecthq/prefect/issues/213)
- Updates Vuepress to v1.0.3 - [#770](https://github.com/prefecthq/prefect/issues/770)
- Introduce configurable default for storage class on Flows - [#1044](https://github.com/PrefectHQ/prefect/issues/1044)
- Allow for min and max workers to be specified in `DaskKubernetesEnvironment` - [#1338](https://github.com/PrefectHQ/prefect/pulls/1338)
- Use task and flow names for corresponding logger names for better organization - [#1355](https://github.com/PrefectHQ/prefect/pull/1355)
- `Paused` states subclass `Scheduled` and can have predefined expirations - [#1375](https://github.com/PrefectHQ/prefect/pull/1375)
- Introduce new Flow health checks prior to Cloud deployment - [#1372](https://github.com/PrefectHQ/prefect/issues/1372)
- Improve logging functionality to include tracebacks - [#1374](https://github.com/PrefectHQ/prefect/issues/1374)
- Improve CLI user experience while working with Cloud - [#1384](https://github.com/PrefectHQ/prefect/pull/1384/)
- Users can now create projects from the CLI - [#1388](https://github.com/PrefectHQ/prefect/pull/1388)
- Add a health check to confirm that serialized flows are valid prior to Cloud deploy - [#1397](https://github.com/PrefectHQ/prefect/pull/1397)
- Add `task_slug`, `flow_id`, and `flow_run_id` to context - [#1405](https://github.com/PrefectHQ/prefect/pull/1405)
- Support persistent `scheduled_start_time` for scheduled flow runs when run locally with `flow.run()` - [#1418](https://github.com/PrefectHQ/prefect/pull/1418), [#1429](https://github.com/PrefectHQ/prefect/pull/1429)
- Add `task_args` to `Task.map` - [#1390](https://github.com/PrefectHQ/prefect/issues/1390)
- Add auth flows for `USER`-scoped Cloud API tokens - [#1423](https://github.com/PrefectHQ/prefect/pull/1423)
- Add `AzureResultHandler` for handling results to / from Azure Blob storage containers - [#1421](https://github.com/PrefectHQ/prefect/pull/1421)
- Add new configurable `LocalDaskExecutor` - [#1336](https://github.com/PrefectHQ/prefect/issues/1336)
- Add CLI commands for working with Prefect Cloud auth - [#1431](https://github.com/PrefectHQ/prefect/pull/1431)

### Task Library

- Add new `SnowflakeQuery` task for using snowflake data warehouse - [#1113](https://github.com/PrefectHQ/prefect/issues/1113)

### Fixes

- Fix issue with Docker storage not respecting user-provided image names - [#1335](https://github.com/PrefectHQ/prefect/pull/1335)
- Fix issue with local retries in Cloud not always running in-process - [#1348](https://github.com/PrefectHQ/prefect/pull/1348)

### Deprecations

- Rename `SynchronousExecutor` as `LocalDaskExecutor` - [#1434](https://github.com/PrefectHQ/prefect/pull/1434)

### Breaking Changes

- Rename `CloudEnvironment` to `DaskKubernetesEnvironment` - [#1250](https://github.com/PrefectHQ/prefect/issues/1250)
- Remove unused `queue` method from all executors - [#1434](https://github.com/PrefectHQ/prefect/pull/1434)

### Contributors

- [Alex Kravetz](http://github.com/akravetz)

## 0.6.1 Prefect Timing <Badge text="beta" type="success"/>

Released August 8, 2019

### Features

- Introduce new `flows.checkpointing` configuration setting for checkpointing Tasks in local execution - [#1283](https://github.com/PrefectHQ/prefect/pull/1283)
- Introduce new, flexible `Schedule` objects - [#1320](https://github.com/PrefectHQ/prefect/pull/1320)

### Enhancements

- Allow passing of custom headers in `Client` calls - [#1255](https://github.com/PrefectHQ/prefect/pull/1255)
- Autogenerate informative names and tags for Docker images built for Flow storage - [#1237](https://github.com/PrefectHQ/prefect/issues/1237)
- Allow mixed-case configuration keys (environment variables are interpolated as lowercase) - [#1288](https://github.com/PrefectHQ/prefect/issues/1288)
- Ensure state handler errors are logged informatively - [#1326](https://github.com/PrefectHQ/prefect/issues/1326)

### Task Library

- Add `BigQueryLoadGoogleCloudStorage` task for loading data into BigQuery from Google Cloud Storage [#1317](https://github.com/PrefectHQ/prefect/pull/1317)

### Fixes

- Fix issue with logs not always arriving in long-standing Dask clusters - [#1244](https://github.com/PrefectHQ/prefect/pull/1244)
- Fix issue with `BuildImage` docker task not actually running to completion - [#1243](https://github.com/PrefectHQ/prefect/issues/1243)
- Fix `run --logs` CLI command not exiting on flow run finished state - [#1319](https://github.com/PrefectHQ/prefect/pull/1319)

### Deprecations

- `OneTimeSchedule` and `UnionSchedule` are deprecated, but remain callable as convenience functions - [#1320](https://github.com/PrefectHQ/prefect/pull/1320)
- Old-style schedules can be deserialized as new-style schedules, but support will eventually be dropped - [#1320](https://github.com/PrefectHQ/prefect/pull/1320)

### Breaking Changes

- `prefect.Client.graphql()` and `prefect.Client.post()` now use an explicit keyword, not `**kwargs`, for variables or parameters - [#1259](https://github.com/PrefectHQ/prefect/pull/1259)
- `auth add` CLI command replaced with `auth login` - [#1319](https://github.com/PrefectHQ/prefect/pull/1319)

### Contributors

- None

## 0.6.0 Cloud Ready <Badge text="beta" type="success"/>

Released July 16, 2019

### Features

- Add the Prefect CLI for working with core objects both locally and in cloud - [#1059](https://github.com/PrefectHQ/prefect/pull/1059)
- Add RemoteEnvironment for simple executor based executions - [#1215](https://github.com/PrefectHQ/prefect/pull/1215)
- Add the ability to share caches across Tasks and Flows - [#1222](https://github.com/PrefectHQ/prefect/pull/1222)
- Add the ability to submit tasks to specific dask workers for task / worker affinity - [#1229](https://github.com/PrefectHQ/prefect/pull/1229)

### Enhancements

- Refactor mapped caching to be independent of order - [#1082](https://github.com/PrefectHQ/prefect/issues/1082)
- Refactor caching to allow for caching across multiple runs - [#1082](https://github.com/PrefectHQ/prefect/issues/1082)
- Allow for custom secret names in Result Handlers - [#1098](https://github.com/PrefectHQ/prefect/issues/1098)
- Have `execute cloud-flow` CLI immediately set the flow run state to `Failed` if environment fails - [#1122](https://github.com/PrefectHQ/prefect/pull/1122)
- Validate configuration objects on initial load - [#1136](https://github.com/PrefectHQ/prefect/pull/1136)
- Add `auto_generated` property to Tasks for convenient filtering - [#1135](https://github.com/PrefectHQ/prefect/pull/1135)
- Disable dask work-stealing in Kubernetes via scheduler config - [#1166](https://github.com/PrefectHQ/prefect/pull/1166)
- Implement backoff retry settings on Client calls - [#1187](https://github.com/PrefectHQ/prefect/pull/1187)
- Explicitly set Dask keys for a better Dask visualization experience - [#1218](https://github.com/PrefectHQ/prefect/issues/1218)
- Implement a local cache which persists for the duration of a Python session - [#1221](https://github.com/PrefectHQ/prefect/issues/1221)
- Implement in-process retries for Cloud Tasks which request retry in less than one minute - [#1228](https://github.com/PrefectHQ/prefect/pull/1228)
- Support `Client.login()` with API tokens - [#1240](https://github.com/PrefectHQ/prefect/pull/1240)
- Add live log streaming for `prefect run cloud` command - [#1241](https://github.com/PrefectHQ/prefect/pull/1241)

### Task Library

- Add task to trigger AWS Step function workflow [#1012](https://github.com/PrefectHQ/prefect/issues/1012)
- Add task to copy files within Google Cloud Storage - [#1206](https://github.com/PrefectHQ/prefect/pull/1206)
- Add task for downloading files from Dropbox - [#1205](https://github.com/PrefectHQ/prefect/pull/1205)

### Fixes

- Fix issue with mapped caching in Prefect Cloud - [#1096](https://github.com/PrefectHQ/prefect/pull/1096)
- Fix issue with Result Handlers deserializing incorrectly in Cloud - [#1112](https://github.com/PrefectHQ/prefect/issues/1112)
- Fix issue caused by breaking change in `marshmallow==3.0.0rc7` - [#1151](https://github.com/PrefectHQ/prefect/pull/1151)
- Fix issue with passing results to Prefect signals - [#1163](https://github.com/PrefectHQ/prefect/issues/1163)
- Fix issue with `flow.update` not preserving mapped edges - [#1164](https://github.com/PrefectHQ/prefect/issues/1164)
- Fix issue with Parameters and Context not being raw dictionaries - [#1186](https://github.com/PrefectHQ/prefect/issues/1186)
- Fix issue with asynchronous, long-running mapped retries in Prefect Cloud - [#1208](https://github.com/PrefectHQ/prefect/pull/1208)
- Fix issue with automatically applied collections to task call arguments when using the imperative API - [#1211](https://github.com/PrefectHQ/prefect/issues/1211)

### Breaking Changes

- The CLI command `prefect execute-flow` and `prefect execute-cloud-flow` no longer exist - [#1059](https://github.com/PrefectHQ/prefect/pull/1059)
- The `slack_notifier` state handler now uses a `webhook_secret` kwarg to pull the URL from a Secret - [#1075](https://github.com/PrefectHQ/prefect/issues/1075)
- Use GraphQL for Cloud logging - [#1193](https://github.com/PrefectHQ/prefect/pull/1193)
- Remove the `CloudResultHandler` default result handler - [#1198](https://github.com/PrefectHQ/prefect/pull/1198)
- Rename `LocalStorage` to `Local` - [#1236](https://github.com/PrefectHQ/prefect/pull/1236)

### Contributors

- [Kwangyoun Jung](https://github.com/initialkommit)
- [Anes Benmerzoug](https://github.com/AnesBenmerzoug)

## 0.5.5 Season 8 <Badge text="beta" type="success"/>

Released May 31, 2019

Bugfix to address an unpinned dependency

## 0.5.4 A Release Has No Name <Badge text="beta" type="success"/>

Released May 28, 2019

### Features

- Add new `UnionSchedule` for combining multiple schedules, allowing for complex schedule specifications - [#428](https://github.com/PrefectHQ/prefect/issues/428)
- Allow for Cloud users to securely pull Docker images from private registries - [#1028](https://github.com/PrefectHQ/prefect/pull/1028)

### Enhancements

- Add `prefect_version` kwarg to `Docker` storage for controlling the version of prefect installed into your containers - [#1010](https://github.com/PrefectHQ/prefect/pull/1010), [#533](https://github.com/PrefectHQ/prefect/issues/533)
- Warn users if their Docker storage base image uses a different python version than their local machine - [#999](https://github.com/PrefectHQ/prefect/issues/999)
- Add flow run id to k8s labels on Cloud Environment jobs / pods for easier filtering in deployment - [#1016](https://github.com/PrefectHQ/prefect/pull/1016)
- Allow for `SlackTask` to pull the Slack webhook URL from a custom named Secret - [#1023](https://github.com/PrefectHQ/prefect/pull/1023)
- Raise informative errors when Docker storage push / pull fails - [#1029](https://github.com/PrefectHQ/prefect/issues/1029)
- Standardized `__repr__`s for various classes, to remove inconsistencies - [#617](https://github.com/PrefectHQ/prefect/issues/617)
- Allow for use of local images in Docker storage - [#1052](https://github.com/PrefectHQ/prefect/pull/1052)
- Allow for doc tests and doc generation to run without installing `all_extras` - [#1057](https://github.com/PrefectHQ/prefect/issues/1057)

### Task Library

- Add task for creating new branches in a GitHub repository - [#1011](https://github.com/PrefectHQ/prefect/pull/1011)
- Add tasks to create, delete, invoke, and list AWS Lambda functions [#1009](https://github.com/PrefectHQ/prefect/issues/1009)
- Add tasks for integration with spaCy pipelines [#1018](https://github.com/PrefectHQ/prefect/issues/1018)
- Add tasks for querying Postgres database [#1022](https://github.com/PrefectHQ/prefect/issues/1022)
- Add task for waiting on a Docker container to run and optionally raising for nonzero exit code - [#1061](https://github.com/PrefectHQ/prefect/pull/1061)
- Add tasks for communicating with Redis [#1021](https://github.com/PrefectHQ/prefect/issues/1021)

### Fixes

- Ensure that state change handlers are called even when unexpected initialization errors occur - [#1015](https://github.com/PrefectHQ/prefect/pull/1015)
- Fix an issue where a mypy assert relied on an unavailable import - [#1034](https://github.com/PrefectHQ/prefect/pull/1034)
- Fix an issue where user configurations were loaded after config interpolation had already taken place - [#1037](https://github.com/PrefectHQ/prefect/pull/1037)
- Fix an issue with saving a flow visualization to a file from a notebook - [#1056](https://github.com/PrefectHQ/prefect/pull/1056)
- Fix an issue in which mapped tasks incorrectly tried to run when their upstream was skipped - [#1068](https://github.com/PrefectHQ/prefect/issues/1068)
- Fix an issue in which mapped tasks were not using their caches locally - [#1067](https://github.com/PrefectHQ/prefect/issues/1067)

### Breaking Changes

- Changed the signature of `configuration.load_configuration()` - [#1037](https://github.com/PrefectHQ/prefect/pull/1037)
- Local Secrets now raise `ValueError`s when not found in context - [#1047](https://github.com/PrefectHQ/prefect/pull/1047)

### Contributors

- [Zach Angell](https://github.com/zangell44)
- [Nanda H Krishna](https://nandahkrishna.me)
- [Brett Naul](https://github.com/bnaul)
- [Jeremiah Lewis](https://github.com/jlewis91)
- [Dave Hirschfeld](https://github.com/dhirschfeld)

## 0.5.3 The Release is Bright and Full of Features <Badge text="beta" type="success"/>

Released May 7, 2019

### Features

- Add new `Storage` and `Environment` specifications - [#936](https://github.com/PrefectHQ/prefect/pull/936), [#956](https://github.com/PrefectHQ/prefect/pull/956)

### Enhancements

- Flow now has optional `storage` keyword - [#936](https://github.com/PrefectHQ/prefect/pull/936)
- Flow `environment` argument now defaults to a `CloudEnvironment` - [#936](https://github.com/PrefectHQ/prefect/pull/936)
- `Queued` states accept `start_time` arguments - [#955](https://github.com/PrefectHQ/prefect/pull/955)
- Add new `Bytes` and `Memory` storage classes for local testing - [#956](https://github.com/PrefectHQ/prefect/pull/956), [#961](https://github.com/PrefectHQ/prefect/pull/961)
- Add new `LocalEnvironment` execution environment for local testing - [#957](https://github.com/PrefectHQ/prefect/pull/957)
- Add new `Aborted` state for Flow runs which are cancelled by users - [#959](https://github.com/PrefectHQ/prefect/issues/959)
- Added an `execute-cloud-flow` CLI command for working with cloud deployed flows - [#971](https://github.com/PrefectHQ/prefect/pull/971)
- Add new `flows.run_on_schedule` configuration option for affecting the behavior of `flow.run` - [#972](https://github.com/PrefectHQ/prefect/issues/972)
- Allow for Tasks with `manual_only` triggers to be root tasks - [#667](https://github.com/PrefectHQ/prefect/issues/667)
- Allow compression of serialized flows [#993](https://github.com/PrefectHQ/prefect/pull/993)
- Allow for serialization of user written result handlers - [#623](https://github.com/PrefectHQ/prefect/issues/623)
- Allow for state to be serialized in certain triggers and cache validators - [#949](https://github.com/PrefectHQ/prefect/issues/949)
- Add new `filename` keyword to `flow.visualize` for automatically saving visualizations - [#1001](https://github.com/PrefectHQ/prefect/issues/1001)
- Add new `LocalStorage` option for storing Flows locally - [#1006](https://github.com/PrefectHQ/prefect/pull/1006)

### Task Library

- None

### Fixes

- Fix Docker storage not pulling correct flow path - [#968](https://github.com/PrefectHQ/prefect/pull/968)
- Fix `run_flow` loading to decode properly by use cloudpickle - [#978](https://github.com/PrefectHQ/prefect/pull/978)
- Fix Docker storage for handling flow names with spaces and weird characters - [#969](https://github.com/PrefectHQ/prefect/pull/969)
- Fix non-deterministic issue with mapping in the DaskExecutor - [#943](https://github.com/PrefectHQ/prefect/issues/943)

### Breaking Changes

- Remove `flow.id` and `task.id` attributes - [#940](https://github.com/PrefectHQ/prefect/pull/940)
- Removed old WIP environments - [#936](https://github.com/PrefectHQ/prefect/pull/936)
  (_Note_: Changes from [#936](https://github.com/PrefectHQ/prefect/pull/936) regarding environments don't break any Prefect code because environments weren't used yet outside of Cloud.)
- Update `flow.deploy` and `client.deploy` to use `set_schedule_active` kwarg to match Cloud - [#991](https://github.com/PrefectHQ/prefect/pull/991)
- Removed `Flow.generate_local_task_ids()` - [#992](#https://github.com/PrefectHQ/prefect/pull/992)

### Contributors

- None

## 0.5.2 Unredacted <Badge text="beta" type="success"/>

Released April 19, 2019

### Features

- Implement two new triggers that allow for specifying bounds on the number of failures or successes - [#933](https://github.com/PrefectHQ/prefect/issues/933)

### Enhancements

- `DaskExecutor(local_processes=True)` supports timeouts - [#886](https://github.com/PrefectHQ/prefect/issues/886)
- Calling `Secret.get()` from within a Flow context raises an informative error - [#927](https://github.com/PrefectHQ/prefect/issues/927)
- Add new keywords to `Task.set_upstream` and `Task.set_downstream` for handling keyed and mapped dependencies - [#823](https://github.com/PrefectHQ/prefect/issues/823)
- Downgrade default logging level to "INFO" from "DEBUG" - [#935](https://github.com/PrefectHQ/prefect/pull/935)
- Add start times to queued states - [#937](https://github.com/PrefectHQ/prefect/pull/937)
- Add `is_submitted` to states - [#944](https://github.com/PrefectHQ/prefect/pull/944)
- Introduce new `ClientFailed` state - [#938](https://github.com/PrefectHQ/prefect/issues/938)

### Task Library

- Add task for sending Slack notifications via Prefect Slack App - [#932](https://github.com/PrefectHQ/prefect/issues/932)

### Fixes

- Fix issue with timeouts behaving incorrectly with unpickleable objects - [#886](https://github.com/PrefectHQ/prefect/issues/886)
- Fix issue with Flow validation being performed even when eager validation was turned off - [#919](https://github.com/PrefectHQ/prefect/issues/919)
- Fix issue with downstream tasks with `all_failed` triggers running if an upstream Client call fails in Cloud - [#938](https://github.com/PrefectHQ/prefect/issues/938)

### Breaking Changes

- Remove `prefect make user config` from cli commands - [#904](https://github.com/PrefectHQ/prefect/issues/904)
- Change `set_schedule_active` keyword in Flow deployments to `set_schedule_inactive` to match Cloud - [#941](https://github.com/PrefectHQ/prefect/pull/941)

### Contributors

- None

## 0.5.1 It Takes a Village <Badge text="beta" type="success"/>

Released April 4, 2019

### Features

- API reference documentation is now versioned - [#270](https://github.com/PrefectHQ/prefect/issues/270)
- Add `S3ResultHandler` for handling results to / from S3 buckets - [#879](https://github.com/PrefectHQ/prefect/pull/879)
- Add ability to use `Cached` states across flow runs in Cloud - [#885](https://github.com/PrefectHQ/prefect/pull/885)

### Enhancements

- Bump to latest version of `pytest` (4.3) - [#814](https://github.com/PrefectHQ/prefect/issues/814)
- `Client.deploy` accepts optional `build` kwarg for avoiding building Flow environment - [#876](https://github.com/PrefectHQ/prefect/pull/876)
- Bump `distributed` to 1.26.1 for enhanced security features - [#878](https://github.com/PrefectHQ/prefect/pull/878)
- Local secrets automatically attempt to load secrets as JSON - [#883](https://github.com/PrefectHQ/prefect/pull/883)
- Add task logger to context for easily creating custom logs during task runs - [#884](https://github.com/PrefectHQ/prefect/issues/884)

### Task Library

- Add `ParseRSSFeed` for parsing a remote RSS feed - [#856](https://github.com/PrefectHQ/prefect/pull/856)
- Add tasks for working with Docker containers and imaged - [#864](https://github.com/PrefectHQ/prefect/pull/864)
- Add task for creating a BigQuery table - [#895](https://github.com/PrefectHQ/prefect/pull/895)

### Fixes

- Only checkpoint tasks if running in cloud - [#839](https://github.com/PrefectHQ/prefect/pull/839), [#854](https://github.com/PrefectHQ/prefect/pull/854)
- Adjusted small flake8 issues for names, imports, and comparisons - [#849](https://github.com/PrefectHQ/prefect/pull/849)
- Fix bug preventing `flow.run` from properly using cached tasks - [#861](https://github.com/PrefectHQ/prefect/pull/861)
- Fix tempfile usage in `flow.visualize` so that it runs on Windows machines - [#858](https://github.com/PrefectHQ/prefect/issues/858)
- Fix issue caused by Python 3.5.2 bug for Python 3.5.2 compatibility - [#857](https://github.com/PrefectHQ/prefect/issues/857)
- Fix issue in which `GCSResultHandler` was not pickleable - [#879](https://github.com/PrefectHQ/prefect/pull/879)
- Fix issue with automatically converting callables and dicts to tasks - [#894](https://github.com/PrefectHQ/prefect/issues/894)

### Breaking Changes

- Change the call signature of `Dict` task from `run(**task_results)` to `run(keys, values)` - [#894](https://github.com/PrefectHQ/prefect/issues/894)

### Contributors

- [ColCarroll](https://github.com/ColCarroll)
- [dhirschfeld](https://github.com/dhirschfeld)
- [BasPH](https://github.com/BasPH)
- [Miloš Garunović](https://github.com/milosgarunovic)
- [Nash Taylor](https://github.com/ntaylorwss)

## 0.5.0 Open Source Launch! <Badge text="beta" type="success"/>

Released March 24, 2019

### Features

- Add `checkpoint` option for individual `Task`s, as well as a global `checkpoint` config setting for storing the results of Tasks using their result handlers - [#649](https://github.com/PrefectHQ/prefect/pull/649)
- Add `defaults_from_attrs` decorator to easily construct `Task`s whose attributes serve as defaults for `Task.run` - [#293](https://github.com/PrefectHQ/prefect/issues/293)
- Environments follow new hierarchy (PIN-3) - [#670](https://github.com/PrefectHQ/prefect/pull/670)
- Add `OneTimeSchedule` for one-time execution at a specified time - [#680](https://github.com/PrefectHQ/prefect/pull/680)
- `flow.run` is now a blocking call which will run the Flow, on its schedule, and execute full state-based execution (including retries) - [#690](https://github.com/PrefectHQ/prefect/issues/690)
- Pre-populate `prefect.context` with various formatted date strings during execution - [#704](https://github.com/PrefectHQ/prefect/pull/704)
- Add ability to overwrite task attributes such as "name" when calling tasks in the functional API - [#717](https://github.com/PrefectHQ/prefect/issues/717)
- Release Prefect Core under the Apache 2.0 license - [#762](https://github.com/PrefectHQ/prefect/pull/762)

### Enhancements

- Refactor all `State` objects to store fully hydrated `Result` objects which track information about how results should be handled - [#612](https://github.com/PrefectHQ/prefect/pull/612), [#616](https://github.com/PrefectHQ/prefect/pull/616)
- Add `google.cloud.storage` as an optional extra requirement so that the `GCSResultHandler` can be exposed better - [#626](https://github.com/PrefectHQ/prefect/pull/626)
- Add a `start_time` check for Scheduled flow runs, similar to the one for Task runs - [#605](https://github.com/PrefectHQ/prefect/issues/605)
- Project names can now be specified for deployments instead of IDs - [#633](https://github.com/PrefectHQ/prefect/pull/633)
- Add a `createProject` mutation function to the client - [#633](https://github.com/PrefectHQ/prefect/pull/633)
- Add timestamp to auto-generated API docs footer - [#639](https://github.com/PrefectHQ/prefect/pull/639)
- Refactor `Result` interface into `Result` and `SafeResult` - [#649](https://github.com/PrefectHQ/prefect/pull/649)
- The `manual_only` trigger will pass if `resume=True` is found in context, which indicates that a `Resume` state was passed - [#664](https://github.com/PrefectHQ/prefect/issues/664)
- Added DockerOnKubernetes environment (PIN-3) - [#670](https://github.com/PrefectHQ/prefect/pull/670)
- Added Prefect docker image (PIN-3) - [#670](https://github.com/PrefectHQ/prefect/pull/670)
- `defaults_from_attrs` now accepts a splatted list of arguments - [#676](https://github.com/PrefectHQ/prefect/issues/676)
- Add retry functionality to `flow.run(on_schedule=True)` for local execution - [#680](https://github.com/PrefectHQ/prefect/pull/680)
- Add `helper_fns` keyword to `ShellTask` for pre-populating helper functions to commands - [#681](https://github.com/PrefectHQ/prefect/pull/681)
- Convert a few DEBUG level logs to INFO level logs - [#682](https://github.com/PrefectHQ/prefect/issues/682)
- Added DaskOnKubernetes environment (PIN-3) - [#695](https://github.com/PrefectHQ/prefect/pull/695)
- Load `context` from Cloud when running flows - [#699](https://github.com/PrefectHQ/prefect/pull/699)
- Add `Queued` state - [#705](https://github.com/PrefectHQ/prefect/issues/705)
- `flow.serialize()` will always serialize its environment, regardless of `build` - [#696](https://github.com/PrefectHQ/prefect/issues/696)
- `flow.deploy()` now raises an informative error if your container cannot deserialize the Flow - [#711](https://github.com/PrefectHQ/prefect/issues/711)
- Add `_MetaState` as a parent class for states that modify other states - [#726](https://github.com/PrefectHQ/prefect/pull/726)
- Add `flow` keyword argument to `Task.set_upstream()` and `Task.set_downstream()` - [#749](https://github.com/PrefectHQ/prefect/pull/749)
- Add `is_retrying()` helper method to all `State` objects - [#753](https://github.com/PrefectHQ/prefect/pull/753)
- Allow for state handlers which return `None` - [#753](https://github.com/PrefectHQ/prefect/pull/753)
- Add daylight saving time support for `CronSchedule` - [#729](https://github.com/PrefectHQ/prefect/pull/729)
- Add `idempotency_key` and `context` arguments to `Client.create_flow_run` - [#757](https://github.com/PrefectHQ/prefect/issues/757)
- Make `EmailTask` more secure by pulling credentials from secrets - [#706](https://github.com/PrefectHQ/prefect/issues/706)

### Task Library

- Add `GCSUpload` and `GCSDownload` for uploading / retrieving string data to / from Google Cloud Storage - [#673](https://github.com/PrefectHQ/prefect/pull/673)
- Add `BigQueryTask` and `BigQueryInsertTask` for executing queries against BigQuery tables and inserting data - [#678](https://github.com/PrefectHQ/prefect/pull/678), [#685](https://github.com/PrefectHQ/prefect/pull/685)
- Add `FilterTask` for filtering out lists of results - [#637](https://github.com/PrefectHQ/prefect/issues/637)
- Add `S3Download` and `S3Upload` for interacting with data stored on AWS S3 - [#692](https://github.com/PrefectHQ/prefect/issues/692)
- Add `AirflowTask` and `AirflowTriggerDAG` tasks to the task library for running individual Airflow tasks / DAGs - [#735](https://github.com/PrefectHQ/prefect/issues/735)
- Add `OpenGitHubIssue` and `CreateGitHubPR` tasks for interacting with GitHub repositories - [#771](https://github.com/PrefectHQ/prefect/pull/771)
- Add Kubernetes tasks for deployments, jobs, pods, and services - [#779](https://github.com/PrefectHQ/prefect/pull/779)
- Add Airtable tasks - [#803](https://github.com/PrefectHQ/prefect/pull/803)
- Add Twitter tasks - [#803](https://github.com/PrefectHQ/prefect/pull/803)
- Add `GetRepoInfo` for pulling GitHub repository information - [#816](https://github.com/PrefectHQ/prefect/pull/816)

### Fixes

- Fix edge case in doc generation in which some `Exception`s' call signature could not be inspected - [#513](https://github.com/PrefectHQ/prefect/issues/513)
- Fix bug in which exceptions raised within flow runner state handlers could not be sent to Cloud - [#628](https://github.com/PrefectHQ/prefect/pull/628)
- Fix issue wherein heartbeats were not being called on a fixed interval - [#669](https://github.com/PrefectHQ/prefect/pull/669)
- Fix issue wherein code blocks inside of method docs couldn't use `**kwargs` - [#658](https://github.com/PrefectHQ/prefect/issues/658)
- Fix bug in which Prefect-generated Keys for S3 buckets were not properly converted to strings - [#698](https://github.com/PrefectHQ/prefect/pull/698)
- Fix next line after Docker Environment push/pull from overwriting progress bar - [#702](https://github.com/PrefectHQ/prefect/pull/702)
- Fix issue with `JinjaTemplate` not being pickleable - [#710](https://github.com/PrefectHQ/prefect/pull/710)
- Fix issue with creating secrets from JSON documents using the Core Client - [#715](https://github.com/PrefectHQ/prefect/pull/715)
- Fix issue with deserialization of JSON secrets unnecessarily calling `json.loads` - [#716](https://github.com/PrefectHQ/prefect/pull/716)
- Fix issue where `IntervalSchedules` didn't respect daylight saving time after serialization - [#729](https://github.com/PrefectHQ/prefect/pull/729)

### Breaking Changes

- Remove the `BokehRunner` and associated webapp - [#609](https://github.com/PrefectHQ/prefect/issues/609)
- Rename `ResultHandler` methods from `serialize` / `deserialize` to `write` / `read` - [#612](https://github.com/PrefectHQ/prefect/pull/612)
- Refactor all `State` objects to store fully hydrated `Result` objects which track information about how results should be handled - [#612](https://github.com/PrefectHQ/prefect/pull/612), [#616](https://github.com/PrefectHQ/prefect/pull/616)
- `Client.create_flow_run` now returns a string instead of a `GraphQLResult` object to match the API of `deploy` - [#630](https://github.com/PrefectHQ/prefect/pull/630)
- `flow.deploy` and `client.deploy` require a `project_name` instead of an ID - [#633](https://github.com/PrefectHQ/prefect/pull/633)
- Upstream state results now take precedence for task inputs over `cached_inputs` - [#591](https://github.com/PrefectHQ/prefect/issues/591)
- Rename `Match` task (used inside control flow) to `CompareValue` - [#638](https://github.com/PrefectHQ/prefect/pull/638)
- `Client.graphql()` now returns a response with up to two keys (`data` and `errors`). Previously the `data` key was automatically selected - [#642](https://github.com/PrefectHQ/prefect/pull/642)
- `ContainerEnvironment` was changed to `DockerEnvironment` - [#670](https://github.com/PrefectHQ/prefect/pull/670)
- The environment `from_file` was moved to `utilities.environments` - [#670](https://github.com/PrefectHQ/prefect/pull/670)
- Removed `start_tasks` argument from `FlowRunner.run()` and `check_upstream` argument from `TaskRunner.run()` - [#672](https://github.com/PrefectHQ/prefect/pull/672)
- Remove support for Python 3.4 - [#671](https://github.com/PrefectHQ/prefect/issues/671)
- `flow.run` is now a blocking call which will run the Flow, on its schedule, and execute full state-based execution (including retries) - [#690](https://github.com/PrefectHQ/prefect/issues/690)
- Remove `make_return_failed_handler` as `flow.run` now returns all task states - [#693](https://github.com/PrefectHQ/prefect/pull/693)
- Refactor Airflow migration tools into a single `AirflowTask` in the task library for running individual Airflow tasks - [#735](https://github.com/PrefectHQ/prefect/issues/735)
- `name` is now required on all Flow objects - [#732](https://github.com/PrefectHQ/prefect/pull/732)
- Separate installation "extras" packages into multiple, smaller extras - [#739](https://github.com/PrefectHQ/prefect/issues/739)
- `Flow.parameters()` always returns a set of parameters - [#756](https://github.com/PrefectHQ/prefect/pull/756)

## 0.4.1 <Badge text="beta" type="success"/>

Released January 31, 2019

### Features

- Add ability to run scheduled flows locally via `on_schedule` kwarg in `flow.run()` - [#519](https://github.com/PrefectHQ/prefect/issues/519)
- Allow tasks to specify their own result handlers, ensure inputs and outputs are stored only when necessary, and ensure no raw data is sent to the database - [#587](https://github.com/PrefectHQ/prefect/pull/587)

### Enhancements

- Allow for building `ContainerEnvironment`s locally without pushing to registry - [#514](https://github.com/PrefectHQ/prefect/issues/514)
- Make mapping more robust when running children tasks multiple times - [#541](https://github.com/PrefectHQ/prefect/pull/541)
- Always prefer `cached_inputs` over upstream states, if available - [#546](https://github.com/PrefectHQ/prefect/pull/546)
- Add hooks to `FlowRunner.initialize_run()` for manipulating task states and contexts - [#548](https://github.com/PrefectHQ/prefect/pull/548)
- Improve state-loading strategy for Prefect Cloud - [#555](https://github.com/PrefectHQ/prefect/issues/555)
- Introduce `on_failure` kwarg to Tasks and Flows for user-friendly failure callbacks - [#551](https://github.com/PrefectHQ/prefect/issues/551)
- Include `scheduled_start_time` in context for Flow runs - [#524](https://github.com/PrefectHQ/prefect/issues/524)
- Add GitHub PR template - [#542](https://github.com/PrefectHQ/prefect/pull/542)
- Allow flows to be deployed to Prefect Cloud without a project id - [#571](https://github.com/PrefectHQ/prefect/pull/571)
- Introduce serialization schemas for ResultHandlers - [#572](https://github.com/PrefectHQ/prefect/issues/572)
- Add new `metadata` attribute to States for managing user-generated results - [#573](https://github.com/PrefectHQ/prefect/issues/573)
- Add new 'JSONResultHandler' for serializing small bits of data without external storage - [#576](https://github.com/PrefectHQ/prefect/issues/576)
- Use `JSONResultHandler` for all Parameter caching - [#590](https://github.com/PrefectHQ/prefect/pull/590)

### Fixes

- Fixed `flow.deploy()` attempting to access a nonexistent string attribute - [#503](https://github.com/PrefectHQ/prefect/pull/503)
- Ensure all logs make it to the logger service in deployment - [#508](https://github.com/PrefectHQ/prefect/issues/508), [#552](https://github.com/PrefectHQ/prefect/issues/552)
- Fix a situation where `Paused` tasks would be treated as `Pending` and run - [#535](https://github.com/PrefectHQ/prefect/pull/535)
- Ensure errors raised in state handlers are trapped appropriately in Cloud Runners - [#554](https://github.com/PrefectHQ/prefect/pull/554)
- Ensure unexpected errors raised in FlowRunners are robustly handled - [#568](https://github.com/PrefectHQ/prefect/pull/568)
- Fixed non-deterministic errors in mapping caused by clients resolving futures of other clients - [#569](https://github.com/PrefectHQ/prefect/pull/569)
- Older versions of Prefect will now ignore fields added by newer versions when deserializing objects - [#583](https://github.com/PrefectHQ/prefect/pull/583)
- Result handler failures now result in clear task run failures - [#575](https://github.com/PrefectHQ/prefect/issues/575)
- Fix issue deserializing old states with empty metadata - [#590](https://github.com/PrefectHQ/prefect/pull/590)
- Fix issue serializing `cached_inputs` - [#594](https://github.com/PrefectHQ/prefect/pull/594)

### Breaking Changes

- Move `prefect.client.result_handlers` to `prefect.engine.result_handlers` - [#512](https://github.com/PrefectHQ/prefect/pull/512)
- Removed `inputs` kwarg from `TaskRunner.run()` - [#546](https://github.com/PrefectHQ/prefect/pull/546)
- Moves the `start_task_ids` argument from `FlowRunner.run()` to `Environment.run()` - [#544](https://github.com/PrefectHQ/prefect/issues/544), [#545](https://github.com/PrefectHQ/prefect/pull/545)
- Convert `timeout` kwarg from `timedelta` to `integer` - [#540](https://github.com/PrefectHQ/prefect/issues/540)
- Remove `timeout` kwarg from `executor.wait` - [#569](https://github.com/PrefectHQ/prefect/pull/569)
- Serialization of States will _ignore_ any result data that hasn't been processed - [#581](https://github.com/PrefectHQ/prefect/pull/581)
- Removes `VersionedSchema` in favor of implicit versioning: serializers will ignore unknown fields and the `create_object` method is responsible for recreating missing ones - [#583](https://github.com/PrefectHQ/prefect/pull/583)
- Convert and rename `CachedState` to a successful state named `Cached`, and also remove the superfluous `cached_result` attribute - [#586](https://github.com/PrefectHQ/prefect/issues/586)

## 0.4.0 <Badge text="beta" type="success"/>

Released January 8, 2019

### Features

- Add support for Prefect Cloud - [#374](https://github.com/PrefectHQ/prefect/pull/374), [#406](https://github.com/PrefectHQ/prefect/pull/406), [#473](https://github.com/PrefectHQ/prefect/pull/473), [#491](https://github.com/PrefectHQ/prefect/pull/491)
- Add versioned serialization schemas for `Flow`, `Task`, `Parameter`, `Edge`, `State`, `Schedule`, and `Environment` objects - [#310](https://github.com/PrefectHQ/prefect/pull/310), [#318](https://github.com/PrefectHQ/prefect/pull/318), [#319](https://github.com/PrefectHQ/prefect/pull/319), [#340](https://github.com/PrefectHQ/prefect/pull/340)
- Add ability to provide `ResultHandler`s for storing private result data - [#391](https://github.com/PrefectHQ/prefect/pull/391), [#394](https://github.com/PrefectHQ/prefect/pull/394), [#430](https://github.com/PrefectHQ/prefect/pull/430/)
- Support depth-first execution of mapped tasks and tracking of both the static "parent" and dynamic "children" via `Mapped` states - [#485](https://github.com/PrefectHQ/prefect/pull/485)

### Enhancements

- Add new `TimedOut` state for task execution timeouts - [#255](https://github.com/PrefectHQ/prefect/issues/255)
- Use timezone-aware dates throughout Prefect - [#325](https://github.com/PrefectHQ/prefect/pull/325)
- Add `description` and `tags` arguments to `Parameters` - [#318](https://github.com/PrefectHQ/prefect/pull/318)
- Allow edge `key` checks to be skipped in order to create "dummy" flows from metadata - [#319](https://github.com/PrefectHQ/prefect/pull/319)
- Add new `names_only` keyword to `flow.parameters` - [#337](https://github.com/PrefectHQ/prefect/pull/337)
- Add utility for building GraphQL queries and simple schemas from Python objects - [#342](https://github.com/PrefectHQ/prefect/pull/342)
- Add links to downloadable Jupyter notebooks for all tutorials - [#212](https://github.com/PrefectHQ/prefect/issues/212)
- Add `to_dict` convenience method for `DotDict` class - [#341](https://github.com/PrefectHQ/prefect/issues/341)
- Refactor requirements to a custom `ini` file specification - [#347](https://github.com/PrefectHQ/prefect/pull/347)
- Refactor API documentation specification to `toml` file - [#361](https://github.com/PrefectHQ/prefect/pull/361)
- Add new SQLite tasks for basic SQL scripting and querying - [#291](https://github.com/PrefectHQ/prefect/issues/291)
- Executors now pass `map_index` into the `TaskRunner`s - [#373](https://github.com/PrefectHQ/prefect/pull/373)
- All schedules support `start_date` and `end_date` parameters - [#375](https://github.com/PrefectHQ/prefect/pull/375)
- Add `DateTime` marshmallow field for timezone-aware serialization - [#378](https://github.com/PrefectHQ/prefect/pull/378)
- Adds ability to put variables into context via the config - [#381](https://github.com/PrefectHQ/prefect/issues/381)
- Adds new `client.deploy` method for adding new flows to the Prefect Cloud - [#388](https://github.com/PrefectHQ/prefect/issues/388)
- Add `id` attribute to `Task` class - [#416](https://github.com/PrefectHQ/prefect/issues/416)
- Add new `Resume` state for resuming from `Paused` tasks - [#435](https://github.com/PrefectHQ/prefect/issues/435)
- Add support for heartbeats - [#436](https://github.com/PrefectHQ/prefect/issues/436)
- Add new `Submitted` state for signaling that `Scheduled` tasks have been handled - [#445](https://github.com/PrefectHQ/prefect/issues/445)
- Add ability to add custom environment variables and copy local files into `ContainerEnvironment`s - [#453](https://github.com/PrefectHQ/prefect/issues/453)
- Add `set_secret` method to Client for creating and setting the values of user secrets - [#452](https://github.com/PrefectHQ/prefect/issues/452)
- Refactor runners into `CloudTaskRunner` and `CloudFlowRunner` classes - [#431](https://github.com/PrefectHQ/prefect/issues/431)
- Added functions for loading default `engine` classes from config - [#477](https://github.com/PrefectHQ/prefect/pull/477)

### Fixes

- Fixed issue with `GraphQLResult` reprs - [#374](https://github.com/PrefectHQ/prefect/pull/374)
- `CronSchedule` produces expected results across daylight savings time transitions - [#375](https://github.com/PrefectHQ/prefect/pull/375)
- `utilities.serialization.Nested` properly respects `marshmallow.missing` values - [#398](https://github.com/PrefectHQ/prefect/pull/398)
- Fixed issue in capturing unexpected mapping errors during task runs - [#409](https://github.com/PrefectHQ/prefect/pull/409)
- Fixed issue in `flow.visualize()` so that mapped flow states can be passed and colored - [#387](https://github.com/PrefectHQ/prefect/issues/387)
- Fixed issue where `IntervalSchedule` was serialized at "second" resolution, not lower - [#427](https://github.com/PrefectHQ/prefect/pull/427)
- Fixed issue where `SKIP` signals were preventing multiple layers of mapping - [#455](https://github.com/PrefectHQ/prefect/issues/455)
- Fixed issue with multi-layer mapping in `flow.visualize()` - [#454](https://github.com/PrefectHQ/prefect/issues/454)
- Fixed issue where Prefect Cloud `cached_inputs` weren't being used locally - [#434](https://github.com/PrefectHQ/prefect/issues/434)
- Fixed issue where `Config.set_nested` would have an error if the provided key was nested deeper than an existing terminal key - [#479](https://github.com/PrefectHQ/prefect/pull/479)
- Fixed issue where `state_handlers` were not called for certain signals - [#494](https://github.com/PrefectHQ/prefect/pull/494)

### Breaking Changes

- Remove `NoSchedule` and `DateSchedule` schedule classes - [#324](https://github.com/PrefectHQ/prefect/pull/324)
- Change `serialize()` method to use schemas rather than custom dict - [#318](https://github.com/PrefectHQ/prefect/pull/318)
- Remove `timestamp` property from `State` classes - [#305](https://github.com/PrefectHQ/prefect/pull/305)
- Remove the custom JSON encoder library at `prefect.utilities.json` - [#336](https://github.com/PrefectHQ/prefect/pull/336)
- `flow.parameters` now returns a set of parameters instead of a dictionary - [#337](https://github.com/PrefectHQ/prefect/pull/337)
- Renamed `to_dotdict` -> `as_nested_dict` - [#339](https://github.com/PrefectHQ/prefect/pull/339)
- Moved `prefect.utilities.collections.GraphQLResult` to `prefect.utilities.graphql.GraphQLResult` - [#371](https://github.com/PrefectHQ/prefect/pull/371)
- `SynchronousExecutor` now does _not_ do depth first execution for mapped tasks - [#373](https://github.com/PrefectHQ/prefect/pull/373)
- Renamed `prefect.utilities.serialization.JSONField` -> `JSONCompatible`, removed its `max_size` feature, and no longer automatically serialize payloads as strings - [#376](https://github.com/PrefectHQ/prefect/pull/376)
- Renamed `prefect.utilities.serialization.NestedField` -> `Nested` - [#376](https://github.com/PrefectHQ/prefect/pull/376)
- Renamed `prefect.utilities.serialization.NestedField.dump_fn` -> `NestedField.value_selection_fn` for clarity - [#377](https://github.com/PrefectHQ/prefect/pull/377)
- Local secrets are now pulled from `secrets` in context instead of `_secrets` - [#382](https://github.com/PrefectHQ/prefect/pull/382)
- Remove Task and Flow descriptions, Flow project & version attributes - [#383](https://github.com/PrefectHQ/prefect/issues/383)
- Changed `Schedule` parameter from `on_or_after` to `after` - [#396](https://github.com/PrefectHQ/prefect/issues/396)
- Environments are immutable and return `dict` keys instead of `str`; some arguments for `ContainerEnvironment` are removed - [#398](https://github.com/PrefectHQ/prefect/pull/398)
- `environment.run()` and `environment.build()`; removed the `flows` CLI and replaced it with a top-level CLI command, `prefect run` - [#400](https://github.com/PrefectHQ/prefect/pull/400)
- The `set_temporary_config` utility now accepts a single dict of multiple config values, instead of just a key/value pair, and is located in `utilities.configuration` - [#401](https://github.com/PrefectHQ/prefect/pull/401)
- Bump `click` requirement to 7.0, which changes underscores to hyphens at CLI - [#409](https://github.com/PrefectHQ/prefect/pull/409)
- `IntervalSchedule` rejects intervals of less than one minute - [#427](https://github.com/PrefectHQ/prefect/pull/427)
- `FlowRunner` returns a `Running` state, not a `Pending` state, when flows do not finish - [#433](https://github.com/PrefectHQ/prefect/pull/433)
- Remove the `task_contexts` argument from `FlowRunner.run()` - [#440](https://github.com/PrefectHQ/prefect/pull/440)
- Remove the leading underscore from Prefect-set context keys - [#446](https://github.com/PrefectHQ/prefect/pull/446)
- Removed throttling tasks within the local cluster - [#470](https://github.com/PrefectHQ/prefect/pull/470)
- Even `start_tasks` will not run before their state's `start_time` (if the state is `Scheduled`) - [#474](https://github.com/PrefectHQ/prefect/pull/474)
- `DaskExecutor`'s "processes" keyword argument was renamed "local_processes" - [#477](https://github.com/PrefectHQ/prefect/pull/477)
- Removed the `mapped` and `map_index` kwargs from `TaskRunner.run()`. These values are now inferred automatically - [#485](https://github.com/PrefectHQ/prefect/pull/485)
- The `upstream_states` dictionary used by the Runners only includes `State` values, not lists of `States`. The use case that required lists of `States` is now covered by the `Mapped` state. - [#485](https://github.com/PrefectHQ/prefect/pull/485)

## 0.3.3 <Badge text="alpha" type="warn"/>

Released October 30, 2018

### Features

- Refactor `FlowRunner` and `TaskRunner` into a modular `Runner` pipelines - [#260](https://github.com/PrefectHQ/prefect/pull/260), [#267](https://github.com/PrefectHQ/prefect/pull/267)
- Add configurable `state_handlers` for `FlowRunners`, `Flows`, `TaskRunners`, and `Tasks` - [#264](https://github.com/PrefectHQ/prefect/pull/264), [#267](https://github.com/PrefectHQ/prefect/pull/267)
- Add gmail and slack notification state handlers w/ tutorial - [#274](https://github.com/PrefectHQ/prefect/pull/274), [#294](https://github.com/PrefectHQ/prefect/pull/294)

### Enhancements

- Add a new method `flow.get_tasks()` for easily filtering flow tasks by attribute - [#242](https://github.com/PrefectHQ/prefect/pull/242)
- Add new `JinjaTemplate` for easily rendering jinja templates - [#200](https://github.com/PrefectHQ/prefect/issues/200)
- Add new `PAUSE` signal for halting task execution - [#246](https://github.com/PrefectHQ/prefect/pull/246)
- Add new `Paused` state corresponding to `PAUSE` signal, and new `pause_task` utility - [#251](https://github.com/PrefectHQ/prefect/issues/251)
- Add ability to timeout task execution for all executors except `DaskExecutor(processes=True)` - [#240](https://github.com/PrefectHQ/prefect/issues/240)
- Add explicit unit test to check Black formatting (Python 3.6+) - [#261](https://github.com/PrefectHQ/prefect/pull/261)
- Add ability to set local secrets in user config file - [#231](https://github.com/PrefectHQ/prefect/issues/231), [#274](https://github.com/PrefectHQ/prefect/pull/274)
- Add `is_skipped()` and `is_scheduled()` methods for `State` objects - [#266](https://github.com/PrefectHQ/prefect/pull/266), [#278](https://github.com/PrefectHQ/prefect/pull/278)
- Adds `now()` as a default `start_time` for `Scheduled` states - [#278](https://github.com/PrefectHQ/prefect/pull/278)
- `Signal` classes now pass arguments to underlying `State` objects - [#279](https://github.com/PrefectHQ/prefect/pull/279)
- Run counts are tracked via `Retrying` states - [#281](https://github.com/PrefectHQ/prefect/pull/281)

### Fixes

- Flow consistently raises if passed a parameter that doesn't exist - [#149](https://github.com/PrefectHQ/prefect/issues/149)

### Breaking Changes

- Renamed `scheduled_time` -> `start_time` in `Scheduled` state objects - [#278](https://github.com/PrefectHQ/prefect/pull/278)
- `TaskRunner.check_for_retry` no longer checks for `Retry` states without `start_time` set - [#278](https://github.com/PrefectHQ/prefect/pull/278)
- Swapped the position of `result` and `message` attributes in State initializations, and started storing caught exceptions as results - [#283](https://github.com/PrefectHQ/prefect/issues/283)

## 0.3.2 <Badge text="alpha" type="warn"/>

Released October 2, 2018

### Features

- Local parallelism with `DaskExecutor` - [#151](https://github.com/PrefectHQ/prefect/issues/151), [#186](https://github.com/PrefectHQ/prefect/issues/186)
- Resource throttling based on `tags` - [#158](https://github.com/PrefectHQ/prefect/issues/158), [#186](https://github.com/PrefectHQ/prefect/issues/186)
- `Task.map` for mapping tasks - [#186](https://github.com/PrefectHQ/prefect/issues/186)
- Added `AirFlow` utility for importing Airflow DAGs as Prefect Flows - [#232](https://github.com/PrefectHQ/prefect/pull/232)

### Enhancements

- Use Netlify to deploy docs - [#156](https://github.com/prefecthq/prefect/issues/156)
- Add changelog - [#153](https://github.com/prefecthq/prefect/issues/153)
- Add `ShellTask` - [#150](https://github.com/prefecthq/prefect/issues/150)
- Base `Task` class can now be run as a dummy task - [#191](https://github.com/PrefectHQ/prefect/pull/191)
- New `return_failed` keyword to `flow.run()` for returning failed tasks - [#205](https://github.com/PrefectHQ/prefect/pull/205)
- some minor changes to `flow.visualize()` for visualizing mapped tasks and coloring nodes by state - [#202](https://github.com/PrefectHQ/prefect/issues/202)
- Added new `flow.replace()` method for swapping out tasks within flows - [#230](https://github.com/PrefectHQ/prefect/pull/230)
- Add `debug` kwarg to `DaskExecutor` for optionally silencing dask logs - [#209](https://github.com/PrefectHQ/prefect/issues/209)
- Update `BokehRunner` for visualizing mapped tasks - [#220](https://github.com/PrefectHQ/prefect/issues/220)
- Env var configuration settings are typed - [#204](https://github.com/PrefectHQ/prefect/pull/204)
- Implement `map` functionality for the `LocalExecutor` - [#233](https://github.com/PrefectHQ/prefect/issues/233)

### Fixes

- Fix issue with Versioneer not picking up git tags - [#146](https://github.com/prefecthq/prefect/issues/146)
- `DotDicts` can have non-string keys - [#193](https://github.com/prefecthq/prefect/issues/193)
- Fix unexpected behavior in assigning tags using contextmanagers - [#190](https://github.com/PrefectHQ/prefect/issues/190)
- Fix bug in initialization of Flows with only `edges` - [#225](https://github.com/PrefectHQ/prefect/pull/225)
- Remove "bottleneck" when creating pipelines of mapped tasks - [#224](https://github.com/PrefectHQ/prefect/pull/224)

### Breaking Changes

- Runner refactor - [#221](https://github.com/PrefectHQ/prefect/pull/221)
- Cleaned up signatures of `TaskRunner` methods - [#171](https://github.com/prefecthq/prefect/issues/171)
- Locally, Python 3.4 users can not run the more advanced parallel executors (`DaskExecutor`) [#186](https://github.com/PrefectHQ/prefect/issues/186)

## 0.3.1 <Badge text="alpha" type="warn"/>

Released September 6, 2018

### Features

- Support for user configuration files - [#195](https://github.com/PrefectHQ/prefect/pull/195)

### Enhancements

- None

### Fixes

- Let DotDicts accept non-string keys - [#193](https://github.com/PrefectHQ/prefect/pull/193), [#194](https://github.com/PrefectHQ/prefect/pull/194)

### Breaking Changes

- None

## 0.3.0 <Badge text="alpha" type="warn"/>

Released August 20, 2018

### Features

- BokehRunner - [#104](https://github.com/prefecthq/prefect/issues/104), [#128](https://github.com/prefecthq/prefect/issues/128)
- Control flow: `ifelse`, `switch`, and `merge` - [#92](https://github.com/prefecthq/prefect/issues/92)
- Set state from `reference_tasks` - [#95](https://github.com/prefecthq/prefect/issues/95), [#137](https://github.com/prefecthq/prefect/issues/137)
- Add flow `Registry` - [#90](https://github.com/prefecthq/prefect/issues/90)
- Output caching with various `cache_validators` - [#84](https://github.com/prefecthq/prefect/issues/84), [#107](https://github.com/prefecthq/prefect/issues/107)
- Dask executor - [#82](https://github.com/prefecthq/prefect/issues/82), [#86](https://github.com/prefecthq/prefect/issues/86)
- Automatic input caching for retries, manual-only triggers - [#78](https://github.com/prefecthq/prefect/issues/78)
- Functional API for `Flow` definition
- `State` classes
- `Signals` to transmit `State`

### Enhancements

- Add custom syntax highlighting to docs - [#141](https://github.com/prefecthq/prefect/issues/141)
- Add `bind()` method for tasks to call without copying - [#132](https://github.com/prefecthq/prefect/issues/132)
- Cache expensive flow graph methods - [#125](https://github.com/prefecthq/prefect/issues/125)
- Docker environments - [#71](https://github.com/prefecthq/prefect/issues/71)
- Automatic versioning via Versioneer - [#70](https://github.com/prefecthq/prefect/issues/70)
- `TriggerFail` state - [#67](https://github.com/prefecthq/prefect/issues/67)
- State classes - [#59](https://github.com/prefecthq/prefect/issues/59)

### Fixes

- None

### Breaking Changes

- None<|MERGE_RESOLUTION|>--- conflicted
+++ resolved
@@ -18,12 +18,8 @@
 
 ### Fixes
 
-<<<<<<< HEAD
 - Fix uncaught Fargate Agent kwarg parse SyntaxError from `literal_eval` - [#1968](https://github.com/PrefectHQ/prefect/pull/1968)
-=======
-- Fix uncaught Fargate Agent kwarg parse SyntaxError from literal_eval - [#1968](https://github.com/PrefectHQ/prefect/pull/1968)
 - Fix FargateTaskEnvironment passing empty auth token to run task - [#1976](https://github.com/PrefectHQ/prefect/pull/1976)
->>>>>>> 9110bd82
 
 ### Deprecations
 
