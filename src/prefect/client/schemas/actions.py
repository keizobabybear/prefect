--- conflicted
+++ resolved
@@ -252,21 +252,12 @@
         description="The name of the deployment's work pool.",
         example="my-work-pool",
     )
-<<<<<<< HEAD
-    path: Optional[str] = FieldFrom(objects.Deployment)
-    job_variables: Optional[Dict[str, Any]] = FieldFrom(objects.Deployment)
-    entrypoint: Optional[str] = FieldFrom(objects.Deployment)
-    manifest_path: Optional[str] = FieldFrom(objects.Deployment)
-    storage_document_id: Optional[UUID] = FieldFrom(objects.Deployment)
-    infrastructure_document_id: Optional[UUID] = FieldFrom(objects.Deployment)
-=======
     path: Optional[str] = Field(None)
-    infra_overrides: Optional[Dict[str, Any]] = Field(None)
+    job_variables: Optional[Dict[str, Any]] = Field(None, alias="infra_overrides")
     entrypoint: Optional[str] = Field(None)
     manifest_path: Optional[str] = Field(None)
     storage_document_id: Optional[UUID] = Field(None)
     infrastructure_document_id: Optional[UUID] = Field(None)
->>>>>>> 2eeb348e
     enforce_parameter_schema: Optional[bool] = Field(
         default=None,
         description=(
