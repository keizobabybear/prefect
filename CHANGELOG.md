# Changelog

## Unreleased <Badge text="beta" type="success"/>

These changes are available in the [master branch](https://github.com/PrefectHQ/prefect).

### Features

- None

### Enhancements

- Allow GraphQL endpoint configuration via `config.toml` for remote deployments of the UI - [#2338](https://github.com/PrefectHQ/prefect/pull/2338)
- Add option to connect containers created by Docker agent to an existing Docker network - [#2334](https://github.com/PrefectHQ/prefect/pull/2334)
- Expose `datefmt` as a configurable logging option in Prefect configuration - [#2340](https://github.com/PrefectHQ/prefect/pull/2340)
- The Docker agent configures containers to auto-remove on completion - [#2347](https://github.com/PrefectHQ/prefect/pull/2347)
- Use YAML's safe load and dump commands for the `server start` CLI command - [#2352](https://github.com/PrefectHQ/prefect/pull/2352)

### Task Library

- None

### Fixes

- Fix `auth create-token` CLI command specifying deprecated `role` instead of `scope` - [#2336](https://github.com/PrefectHQ/prefect/issues/2336)
<<<<<<< HEAD
- Fix local schedules not continuing to schedule on errors outside of runner's control - [#2133](https://github.com/PrefectHQ/prefect/issues/2133)
=======
- Fix `get_latest_cached_states` pulling incorrect upstream cached states when using Core server as the backend - [#2343](https://github.com/PrefectHQ/prefect/issues/2343)
>>>>>>> a2cb40c2

### Deprecations

- None

### Breaking Changes

- None

### Contributors

- [Brad McElroy](https://github.com/limx0)

## 0.10.2 <Badge text="beta" type="success"/>

Released on Apr 14, 2020.

### Features

- None

### Enhancements

- Task logical operators (e.g. `And`, `Or`, ...) no longer implicitly cast to `bool` - [#2303](https://github.com/PrefectHQ/prefect/pull/2303)
- Allow for dynamically changing secret names at runtime - [#2302](https://github.com/PrefectHQ/prefect/pull/2302)
- Update `ifelse` and `switch` to return tasks representing the output of the run branch - [#2310](https://github.com/PrefectHQ/prefect/pull/2310)

### Task Library

- Rename the base secret tasks for clarity - [#2302](https://github.com/PrefectHQ/prefect/pull/2302)

### Fixes

- Fix possible subprocess deadlocks when sending stdout to `subprocess.PIPE` - [#2293](https://github.com/PrefectHQ/prefect/pull/2293), [#2295](https://github.com/PrefectHQ/prefect/pull/2295)
- Fix issue with Flow registration to non-standard Cloud backends - [#2292](https://github.com/PrefectHQ/prefect/pull/2292)
- Fix issue with registering Flows with Server that have required scheduled Parameters - [#2296](https://github.com/PrefectHQ/prefect/issues/2296)
- Fix interpolation of config for dev services CLI for Apollo - [#2299](https://github.com/PrefectHQ/prefect/pull/2299)
- Fix pytest Cloud and Core server backend fixtures - [#2319](https://github.com/PrefectHQ/prefect/issues/2319)
- Fix `AzureResultHandler` choosing an empty Secret over provided connection string - [#2316](https://github.com/PrefectHQ/prefect/issues/2316)
- Fix containers created by Docker agent not being able to reach out to host API - [#2324](https://github.com/PrefectHQ/prefect/issues/2324)

### Deprecations

- None

### Breaking Changes

- Remove `env_var` initialization from `EnvVarSecret` in favor of `name` - [#2302](https://github.com/PrefectHQ/prefect/pull/2302)

### Contributors

- [Brad McElroy](https://github.com/limx0)

## 0.10.1 <Badge text="beta" type="success"/>

Released on Apr 7, 2020.

### Features

- CI build for prefect server images - [#2229](https://github.com/PrefectHQ/prefect/pull/2229), [#2275](https://github.com/PrefectHQ/prefect/issues/2275)
- Allow kwargs to boto3 in S3ResultHandler - [#2240](https://github.com/PrefectHQ/prefect/issues/2240)

### Enhancements

- Add flags to `prefect server start` for disabling service port mapping - [#2228](https://github.com/PrefectHQ/prefect/pull/2228)
- Add options to `prefect server start` for mapping to host ports - [#2228](https://github.com/PrefectHQ/prefect/pull/2228)
- Return `flow_run_id` from CLI `run` methods for programmatic use - [#2242](https://github.com/PrefectHQ/prefect/pull/2242)
- Add JSON output option to `describe` CLI commands - [#1813](https://github.com/PrefectHQ/prefect/issues/1813)
- Add ConstantResult for eventually replacing ConstantResultHandler - [#2145](https://github.com/PrefectHQ/prefect/issues/2145)
- Add new `diagnostics` mode for timing requests made to Cloud - [#2283](https://github.com/PrefectHQ/prefect/pull/2283)

### Task Library

- Make `project_name` optional for `FlowRunTask` to allow for use with Prefect Core's server - [#2266](https://github.com/PrefectHQ/prefect/pull/2266)
- Adds `prefect.tasks.docker.container.RemoveContainer`

### Fixes

- Fix `S3ResultHandler` safe retrieval of `_client` attribute - [#2232](https://github.com/PrefectHQ/prefect/issues/2232)
- Change default log `timestamp` value in database to be identical to other tables instead of a hard coded value - [#2230](https://github.com/PrefectHQ/prefect/pull/2230)

### Deprecations

- None

### Breaking Changes

- None

### Contributors

- [Manuel Aristarán](https://github.com/jazzido)
- [szelenka](https://github.com/szelenka)
- [Aditya Bhumbla](https://github.com/abhumbla)
- [Alex Cano](https://github.com/alexisprince1994)

## 0.10.0 <Badge text="beta" type="success"/>

Released on Mar 29, 2020.

### Features

- Open source database backend, GraphQL API and UI - [#2218](https://github.com/PrefectHQ/prefect/pull/2218)
- Add `prefect server start` CLI command for spinning up database and UI - [#2214](https://github.com/PrefectHQ/prefect/pull/2214)

### Enhancements

- Add ValidationFailed state and signal in anticipation of validating task outputs - [#2143](https://github.com/PrefectHQ/prefect/issues/2143)
- Add max polling option to all agents - [#2037](https://github.com/PrefectHQ/prefect/issues/2037)
- Add GCSResult type [#2141](https://github.com/PrefectHQ/prefect/issues/2141)
- Add Result.validate method that runs validator functions initialized on Result [#2144](https://github.com/PrefectHQ/prefect/issues/2144)
- Convert all GraphQL calls to have consistent casing - [#2185](https://github.com/PrefectHQ/prefect/pull/2185) [#2198](https://github.com/PrefectHQ/prefect/pull/2198)
- Add `prefect backend` CLI command for switching between Prefect Core server and Prefect Cloud - [#2203](https://github.com/PrefectHQ/prefect/pull/2203)
- Add `prefect run server` CLI command for starting flow runs without use of project name - [#2203](https://github.com/PrefectHQ/prefect/pull/2203)
- Make `project_name` optional during flow registration to support Prefect Core's server - [#2203](https://github.com/PrefectHQ/prefect/pull/2203)
- Send flow run and task run heartbeat at beginning of run time - [#2203](https://github.com/PrefectHQ/prefect/pull/2203)

### Task Library

- None

### Fixes

- Fix issue with heartbeat failing if any Cloud config var is not present - [#2190](https://github.com/PrefectHQ/prefect/issues/2190)
- Fix issue where `run cloud` CLI command would pull final state before last batch of logs - [#2192](https://github.com/PrefectHQ/prefect/pull/2192)
- Fix issue where the `S3ResultHandler` would attempt to access uninitialized attribute - [#2204](https://github.com/PrefectHQ/prefect/issues/2204)

### Deprecations

- None

### Breaking Changes

- Drop support for Python 3.5 - [#2191](https://github.com/PrefectHQ/prefect/pull/2191)
- Remove `Client.write_run_log` - [#2184](https://github.com/PrefectHQ/prefect/issues/2184)
- Remove `Client.deploy` and `flow.deploy` - [#2183](https://github.com/PrefectHQ/prefect/issues/2183)

### Contributors

- None

## 0.9.8

Released on Mar 18, 2020.

### Features

- None

### Enhancements

- Update Cloud config name for heartbeat settings - [#2081](https://github.com/PrefectHQ/prefect/pull/2081)
- Add examples to Interactive API Docs - [#2122](https://github.com/PrefectHQ/prefect/pull/2122)
- Allow users to skip Docker healthchecks - [#2150](https://github.com/PrefectHQ/prefect/pull/2150)
- Add exists, read, and write interfaces to Result [#2139](https://github.com/PrefectHQ/prefect/issues/2139)
- Add Cloud UI links to Slack Notifications - [#2112](https://github.com/PrefectHQ/prefect/issues/2112)

### Task Library

- None

### Fixes

- Fix S3ResultHandler use of a new boto3 session per thread - [#2108](https://github.com/PrefectHQ/prefect/issues/2108)
- Fix issue with stateful function reference deserialization logic mutating state - [#2159](https://github.com/PrefectHQ/prefect/pull/2159)
- Fix issue with `DateClock` serializer - [#2166](https://github.com/PrefectHQ/prefect/issues/2166)
- Fix issue with scheduling required parameters - [#2166](https://github.com/PrefectHQ/prefect/issues/2166)

### Deprecations

- Deprecate cache\_\* and result_handler options on Task and Flow objects [#2140](https://github.com/PrefectHQ/prefect/issues/2140)

### Breaking Changes

- None

### Contributors

- [alexisprince1994](https://github.com/alexisprince1994)

## 0.9.7 <Badge text="beta" type="success"/>

Released on Mar 4, 2020.

### Fixes

- Change `task.log_stdout` retrieval from task runner to `getattr` in order to preserve running flows of older 0.9.x versions - [#2120](https://github.com/PrefectHQ/prefect/pull/2120)

## 0.9.6 <Badge text="beta" type="success"/>

Released on Mar 4, 2020.

### Features

- Add new diagnostics utility to assist in troubleshooting issues - [#2062](https://github.com/PrefectHQ/prefect/pull/2062)
- Add a jira_notification state handler to create jira tickets for failed tasks or flows - [#1861](https://github.com/PrefectHQ/prefect/pull/1861)
- Add support for Python 3.8 - [#2080](https://github.com/PrefectHQ/prefect/pull/2080)

### Enhancements

- Add PIN 15 (skip refactor) - [#2070](https://github.com/PrefectHQ/prefect/issues/2070)
- Update docs and docstrings related to Result Handlers - [#1792](https://github.com/PrefectHQ/prefect/issues/1792)
- Add volume option to Docker Agent - [#2013](https://github.com/PrefectHQ/prefect/issues/2013)
- `DaskKubernetesEnvironment` now elevates important autoscaling logs as well as possible Kubernetes issues - [#2089](https://github.com/PrefectHQ/prefect/pull/2089)
- Add optional `scheduler_logs` kwarg to the`DaskKubernetesEnvironment` - [#2089](https://github.com/PrefectHQ/prefect/pull/2089)
- Add ERROR log if heartbeat process dies - [#2097](https://github.com/PrefectHQ/prefect/issues/2097)
- Enable stdout logging from inside a task with the kwarg `log_stdout=True` - [#2092](https://github.com/PrefectHQ/prefect/pull/2092)
- Direct links to Cloud flows and flow runs now shown on creation time - [#2109](https://github.com/PrefectHQ/prefect/pull/2109)
- Update docs related to using Context - [#2077](https://github.com/PrefectHQ/prefect/issues/2077)

### Task Library

- Fix expanding of `V1DeleteOptions` kwargs for Kubernetes tasks - [#2083](https://github.com/PrefectHQ/prefect/pull/2083)

### Fixes

- Fix `extra_loggers` config variable not being able to be set via environment variable - [#2089](https://github.com/PrefectHQ/prefect/pull/2089)
- Fix environments not passing down their `extra_loggers` to any created infrastructure - [#2089](https://github.com/PrefectHQ/prefect/pull/2089)
- Don't mutate data when serializing or deserializing - [#2098](https://github.com/PrefectHQ/prefect/issues/2098)

### Deprecations

- None

### Breaking Changes

- None

### Contributors

- [Romain Thalineau](https://github.com/romaintha)

## 0.9.5 <Badge text="beta" type="success"/>

Released on Feb 21, 2020.

### Features

- None

### Enhancements

- Better exception for unsubscriptable mapping arguments - [#1821](https://github.com/PrefectHQ/prefect/issues/1821)
- Upload package to PyPI on tag push to master - [#2030](https://github.com/PrefectHQ/prefect/issues/2030)
- Add DaskGateway tip to docs - [#1959](https://github.com/PrefectHQ/prefect/issues/1959)
- Improve package import time - [#2046](https://github.com/PrefectHQ/prefect/issues/2046)

### Task Library

- Fix `V1DeleteOptions` call for Kubernetes tasks - [#2050](https://github.com/PrefectHQ/prefect/pull/2050)
- Add kwargs to `V1DeleteOptions` for Kubernetes tasks - [#2051](https://github.com/PrefectHQ/prefect/pull/2051)

### Fixes

- Ensure microseconds are respected on `start_date` provided to CronClock - [#2031](https://github.com/PrefectHQ/prefect/pull/2031)
- Fix duplicate Client connections when using `--logs` flag from `run cloud` CLI command - [#2056](https://github.com/PrefectHQ/prefect/pull/2056)

### Deprecations

- None

### Breaking Changes

- None

### Contributors

- [Romain Thalineau](https://github.com/romaintha)

## 0.9.4 <Badge text="beta" type="success"/>

Released on Feb 14, 2020.

### Features

- None

### Enhancements

- Add incremental tutorial - [#1953](https://github.com/PrefectHQ/prefect/issues/1953)
- Improve error handling for unsupported callables - [#1993](https://github.com/PrefectHQ/prefect/pull/1993)
- Accept additional `boto3` client parameters in S3 storage - [#2000](https://github.com/PrefectHQ/prefect/pull/2000)
- Add optional `version_group_id` kwarg to `create_flow_run` for a stable API for flow runs - [#1987](https://github.com/PrefectHQ/prefect/issues/1987)
- Add `extra_loggers` logging configuration for non-Prefect logs in stdout and cloud - [#2010](https://github.com/PrefectHQ/prefect/pull/2010)

### Task Library

- None

### Fixes

- Ensure `ifelse` casts its condition to `bool` prior to evaluation - [#1991](https://github.com/PrefectHQ/prefect/pull/1991)
- Do not perform `ast.literal_eval` on cpu and memory task_definition kwargs for Fargate Agent - [#2010](https://github.com/PrefectHQ/prefect/pull/2010)
- Fix new agent processing with Threadpool causing problem for Fargate Agent with task revisions enabled - [#2022](https://github.com/PrefectHQ/prefect/pull/2022)

### Deprecations

- None

### Breaking Changes

- Remove Airflow Tasks - [#1992](https://github.com/PrefectHQ/prefect/pull/1992)

### Contributors

- [Giorgio Pellero](https://github.com/trapped)
- [Braun Reyes](https://github.com/braunreyes)

## 0.9.3 <Badge text="beta" type="success"/>

Released on Feb 05, 2020.

### Features

- None

### Enhancements

- Improve heartbeat functionality to be robust across platforms - [#1973](https://github.com/PrefectHQ/prefect/pull/1973)
- Run storage healthchecks on other options besides Docker - [1963](https://github.com/PrefectHQ/prefect/pull/1963)
- Cloud logger now attempts to elevate logger errors to flow run logs - [#1961](https://github.com/PrefectHQ/prefect/pull/1961)
- Attach Flow and Task attributes to LogRecords - [#1938](https://github.com/PrefectHQ/prefect/issues/1938)

### Task Library

- None

### Fixes

- Fix uncaught Fargate Agent kwarg parse SyntaxError from `literal_eval` - [#1968](https://github.com/PrefectHQ/prefect/pull/1968)
- Fix FargateTaskEnvironment passing empty auth token to run task - [#1976](https://github.com/PrefectHQ/prefect/pull/1976)
- Fix imagePullSecrets not being automatically passed to jobs created by Kubernetes Agent - [#1982](https://github.com/PrefectHQ/prefect/pull/1982)

### Deprecations

- None

### Breaking Changes

- Remove cancellation hooks - [#1973](https://github.com/PrefectHQ/prefect/pull/1973)

### Contributors

- None

## 0.9.2 <Badge text="beta" type="success"/>

Released on Jan 30, 2020.

### Features

- Allow for parameter defaults to vary based on clock - [#1946](https://github.com/PrefectHQ/prefect/pull/1946)

### Enhancements

- More graceful handling of Agents competing for work - [#1956](https://github.com/PrefectHQ/prefect/issues/1956)

### Task Library

- None

### Fixes

- Eliminated possible duplicate flow run issue in all agents - [#1956](https://github.com/PrefectHQ/prefect/issues/1956)

### Deprecations

- None

### Breaking Changes

- None

### Contributors

- None

## 0.9.1 <Badge text="beta" type="success"/>

Released on Jan 24, 2020.

### Features

- None

### Enhancements

- Docker daemon reconnect attempts + exit on heartbeat failure -[#1918](https://github.com/PrefectHQ/prefect/pull/1918)
- More responsive agent shutdown - [#1921](https://github.com/PrefectHQ/prefect/pull/1921)
- Background all agent flow deployment attempts - [#1928](https://github.com/PrefectHQ/prefect/pull/1928)
- Add show_flow_logs to Docker agent [#1929](https://github.com/PrefectHQ/prefect/issues/1929)
- Add per-task checkpointing opt-out - [#1933](https://github.com/PrefectHQ/prefect/pull/1933)
- The Task 'checkpoint' kwarg will no longer be deprecated to allow opt-out - [#1933](https://github.com/PrefectHQ/prefect/pull/1933)

### Task Library

- None

### Fixes

- Fix the Fargate Agent not parsing kwargs as literals - [#1926](https://github.com/PrefectHQ/prefect/pull/1926)
- Fix issue with result handler default persisting from initialization - [#1936](https://github.com/PrefectHQ/prefect/issues/1936)

### Deprecations

- None

### Breaking Changes

- None

### Contributors

- None

## 0.9.0 <Badge text="beta" type="success"/>

Released on Jan 15, 2020.

### Features

- Added the ability to leverage native ECS task definition revisions for flow versions in Fargate agent - [#1870](https://github.com/PrefectHQ/prefect/pull/1870)
- Added the ability to pull in kwargs per flow version from S3 on flow submission in Fargate agent - [#1870](https://github.com/PrefectHQ/prefect/pull/1870)
- Add sensible default result handlers to non-Docker storage options - [#1888](https://github.com/PrefectHQ/prefect/issues/1888)

### Enhancements

- Allow for task looping to beyond Python's maximum recursion depth - [#1862](https://github.com/PrefectHQ/prefect/pull/1862)
- Prevent duplication of stdout logs from multiple instantiated agents - [#1866](https://github.com/PrefectHQ/prefect/pull/1866)
- Allow intervals less than 60 seconds in `IntervalClock`s - [#1880](https://github.com/PrefectHQ/prefect/pull/1880)
- Introduce new `Secret.exists` method for checking whether a Secret is available - [#1882](https://github.com/PrefectHQ/prefect/pull/1882)
- Introduce new `-e` CLI options on agent start commands to allow passing environment variables to flow runs - [#1878](https://github.com/PrefectHQ/prefect/issues/1878)
- Stop persisting `None` when calling result handlers - [#1894](https://github.com/PrefectHQ/prefect/pull/1894)
- Change Cancelled state to indicate Finished instead of Failed - [#1903](https://github.com/PrefectHQ/prefect/pull/1903)
- All States now store `cached_inputs` for easier recovery from failure - [#1898](https://github.com/PrefectHQ/prefect/issues/1898)
- Always checkpoint tasks which have result handlers - [#1898](https://github.com/PrefectHQ/prefect/issues/1898)

### Task Library

- Remove implicit requirement that Google Tasks use Prefect Cloud Secrets - [#1882](https://github.com/PrefectHQ/prefect/pull/1882)

### Fixes

- Enforce provision of `max_retries` if specifying `retry_delay` for a `Task` - [#1875](https://github.com/PrefectHQ/prefect/pull/1875)
- Fix issue with reduce tasks in `flow.visualize()` - [#1793](https://github.com/PrefectHQ/prefect/issues/1793)

### Deprecations

- The checkpointing kwarg will be removed from Tasks as it is now a default behavior - [#1898](https://github.com/PrefectHQ/prefect/issues/1898)

### Breaking Changes

- Remove default value for `aws_credentials_secret` on all S3 hooks - [#1886](https://github.com/PrefectHQ/prefect/issues/1886)
- Remove `config.engine.result_handler` section of Prefect config - [#1888](https://github.com/PrefectHQ/prefect/issues/1888)
- Remove default value for `credentials_secret` on `GCSResultHandler` - [#1888](https://github.com/PrefectHQ/prefect/issues/1888)
- Remove default value for `azure_credentials_secret` on `AzureResultHandler` - [#1888](https://github.com/PrefectHQ/prefect/issues/1888)

### Contributors

- [Daryll Strauss](daryll.strauss@gmail.com)
- [Braun Reyes](https://github.com/braunreyes)

## 0.8.1 <Badge text="beta" type="success"/>

Released on Dec 17, 2019.

### Features

- None

### Enhancements

- Enhanced treatment of nested and ordered constant values - [#1829](https://github.com/PrefectHQ/prefect/pull/1829)
- Add `on_datetime`, `on_date`, and `at_time` filters - [#1837](https://github.com/PrefectHQ/prefect/pull/1837)
- Add `--latest` flag for Kubernetes Agent install CLI command - [#1842](https://github.com/PrefectHQ/prefect/pull/1842)
- Add `--no-cloud-logs` flag for all agents to optionally opt-out of logs being sent to Prefect Cloud - [#1843](https://github.com/PrefectHQ/prefect/pull/1843)
- Agents mark Flow Runs as `Failed` if a deployment error occurs - [#1848](https://github.com/PrefectHQ/prefect/pull/1848)
- `Submitted` states from Agents include deployment identifier information - [#1848](https://github.com/PrefectHQ/prefect/pull/1848)
- Update heartbeats to respect Cloud flow settings - [#1851](https://github.com/PrefectHQ/prefect/pull/1851)
- Add flow run name to `prefect.context` - [#1855](https://github.com/PrefectHQ/prefect/pull/1855)
- Add `--namespace` option for Kubernetes Agent start CLI command - [#1859](https://github.com/PrefectHQ/prefect/pull/1859)
- Add Prefect job resource configuration for Kubernetes Agent - [#1859](https://github.com/PrefectHQ/prefect/pull/1859)

### Task Library

- Add task for scheduling a flow run - [#1871](https://github.com/PrefectHQ/prefect/pull/1871)

### Fixes

- Fix Agent deployment errors interrupting full list of found Flow Runs - [#1848](https://github.com/PrefectHQ/prefect/pull/1848)
- Fix issue with a single bad log preventing all logs from being sent to Cloud - [#1845](https://github.com/PrefectHQ/prefect/pull/1845)
- Fix Kubernetes Agent passing empty default namespace - [#1839](https://github.com/PrefectHQ/prefect/pull/1839)

### Deprecations

- None

### Breaking Changes

- None

### Contributors

- None

## 0.8.0 <Badge text="beta" type="success"/>

Released on Dec 11, 2019.

### Features

- Added new Local Agent to run Flows from Local Storage, S3 Storage, and GCS Storage - [#1819](https://github.com/PrefectHQ/prefect/pull/1819)
- Added Azure Blob Storage for Flows - [#1831](https://github.com/PrefectHQ/prefect/pull/1831)
- Added GCS Storage for Flows - [#1809](https://github.com/PrefectHQ/prefect/pull/1809)
- Added S3 Storage for Flows - [#1753](https://github.com/PrefectHQ/prefect/pull/1753)

### Enhancements

- Add `--rbac` flag to `prefect agent install` for Kubernetes Agent - [#1822](https://github.com/PrefectHQ/prefect/pull/1822)
- Add `prefect agent install` option to output `supervisord.conf` file for Local Agent - [#1819](https://github.com/PrefectHQ/prefect/pull/1819)
- Add convenience `parents()` and `children()` classmethods to all State objects for navigating the hierarchy - [#1784](https://github.com/PrefectHQ/prefect/pull/1784)
- Add new `not_all_skipped` trigger and set it as the default for merge tasks - [#1768](https://github.com/PrefectHQ/prefect/issues/1768)

### Task Library

- Azure Blob tasks now use newer `BlockBlobService` with connection string authentication - [#1831](https://github.com/PrefectHQ/prefect/pull/1831)

### Fixes

- Fix issue with `flow.visualize()` for mapped tasks which are skipped - [#1765](https://github.com/PrefectHQ/prefect/issues/1765)
- Fix issue with timeouts only being softly enforced - [#1145](https://github.com/PrefectHQ/prefect/issues/1145), [#1686](https://github.com/PrefectHQ/prefect/issues/1686)
- Log agent errors using `write_run_logs` instead of the deprecated `write_run_log` - [#1791](https://github.com/PrefectHQ/prefect/pull/1791)
- Fix issue with `flow.update()` not transferring constants - [#1785](https://github.com/PrefectHQ/prefect/pull/1785)

### Deprecations

- `flow.deploy` is deprecated in favor of `flow.register` - [#1819](https://github.com/PrefectHQ/prefect/pull/1819)

### Breaking Changes

- Default Flow storage is now `Local` instead of `Docker` - [#1819](https://github.com/PrefectHQ/prefect/pull/1819)
- Docker based `LocalAgent` is renamed `DockerAgent` - [#1819](https://github.com/PrefectHQ/prefect/pull/1819)
- `prefect agent start` now defaults to new `LocalAgent` - [#1819](https://github.com/PrefectHQ/prefect/pull/1819)

### Contributors

- None

## 0.7.3 <Badge text="beta" type="success"/>

Released on Nov 26, 2019.

### Features

- Add graceful cancellation hooks to Flow and Task runners - [#1758](https://github.com/PrefectHQ/prefect/pull/1758)

### Enhancements

- Add option to specify a run name for `cloud run` CLI command - [#1756](https://github.com/PrefectHQ/prefect/pull/1756)
- Add `work_stealing` option to `DaskKubernetesEnvironment` - [#1760](https://github.com/PrefectHQ/prefect/pull/1760)
- Improve heartbeat thread management - [#1770](https://github.com/PrefectHQ/prefect/pull/1770)
- Add unique scheduler Job name to `DaskKubernetesEnvironment` - [#1772](https://github.com/PrefectHQ/prefect/pull/1772)
- Add informative error when trying to map with the `LocalDaskExecutor` using processes - [#1777](https://github.com/PrefectHQ/prefect/pull/1777)

### Task Library

- None

### Fixes

- Fix issue with heartbeat thread deadlocking dask execution when using a `worker_client` - [#1750](https://github.com/PrefectHQ/prefect/pull/1750)
- Fix issue with Environments not calling `run_flow` on Environment stored on Flow object - [#1752](https://github.com/PrefectHQ/prefect/pull/1752)
- Fix issue with Docker build context when providing custom docker files - [#1762](https://github.com/PrefectHQ/prefect/pull/1762)

### Deprecations

- None

### Breaking Changes

- None

### Contributors

- None

## 0.7.2 <Badge text="beta" type="success"/>

Released on Nov 15, 2019.

### Features

- Allow users to provide a custom version group ID for controlling Cloud versioning - [#1665](https://github.com/PrefectHQ/prefect/issues/1665)
- Stop autogenerating constant tasks - [#1730](https://github.com/PrefectHQ/prefect/pull/1730)

### Enhancements

- Raise an informative error when context objects are pickled - [#1710](https://github.com/PrefectHQ/prefect/issues/1710)
- Add an option to pass in `run_name` to a flow run to override the auto-generated names when calling `create_flow_run` [#1661](https://github.com/PrefectHQ/cloud/pull/1661)
- Add informative logs in the event that a heartbeat thread dies - [#1721](https://github.com/PrefectHQ/prefect/pull/1721)
- Loosen Job spec requirements for `KubernetesJobEnvironment` - [#1713](https://github.com/PrefectHQ/prefect/pull/1713)
- Loosen `containerDefinitions` requirements for `FargateTaskEnvironment` - [#1713](https://github.com/PrefectHQ/prefect/pull/1713)
- Local Docker agent proactively fails flow runs if image cannot be pulled - [#1395](https://github.com/PrefectHQ/prefect/issues/1395)
- Add graceful keyboard interrupt shutdown for all agents - [#1731](https://github.com/PrefectHQ/prefect/pull/1731)
- `agent start` CLI command now allows for Agent kwargs - [#1737](https://github.com/PrefectHQ/prefect/pull/1737)
- Add users to specify a custom Dockerfile for Docker storage - [#1738](https://github.com/PrefectHQ/prefect/pull/1738)
- Expose `labels` kwarg in `flow.deploy` for convenient labeling of Flows - [#1742](https://github.com/PrefectHQ/prefect/pull/1742)

### Task Library

- None

### Fixes

- `FargateTaskEnvironment` now uses provided `family` for task definition naming - [#1713](https://github.com/PrefectHQ/prefect/pull/1713)
- Fix executor initialization missing `self` in `KubernetesJobEnvironment` - [#1713](https://github.com/PrefectHQ/prefect/pull/1713)
- Fix `identifier_label` not being generated on each run for Kubernetes based environments - [#1718](https://github.com/PrefectHQ/prefect/pull/1718)
- Fix issue where users could not override their user config path when deploying Docker to Cloud - [#1719](https://github.com/PrefectHQ/prefect/pull/1719)
- Respect order of inputs in merge - [#1736](https://github.com/~/1736)

### Deprecations

- None

### Breaking Changes

- None

### Contributors

- [Brett Naul](https://github.com/bnaul)

## 0.7.1 <Badge text="beta" type="success"/>

Released on Nov 5, 2019

### Features

- None

### Enhancements

- Add a `save`/`load` interface to Flows - [#1685](https://github.com/PrefectHQ/prefect/pull/1685), [#1695](https://github.com/PrefectHQ/prefect/pull/1695)
- Add option to specify `aws_session_token` for the `FargateTaskEnvironment` - [#1688](https://github.com/PrefectHQ/prefect/pull/1688)
- Add `EnvVarSecrets` for loading sensitive information from environment variables - [#1683](https://github.com/PrefectHQ/prefect/pull/1683)
- Add an informative version header to all Cloud client requests - [#1690](https://github.com/PrefectHQ/prefect/pull/1690)
- Auto-label Flow environments when using Local storage - [#1696](https://github.com/PrefectHQ/prefect/pull/1696)
- Batch upload logs to Cloud in a background thread for improved performance - [#1691](https://github.com/PrefectHQ/prefect/pull/1691)
- Include agent labels within each flow's configuration environment - [#1671](https://github.com/PrefectHQ/prefect/issues/1671)

### Task Library

- None

### Fixes

- Fix Fargate Agent access defaults and environment variable support - [#1687](https://github.com/PrefectHQ/prefect/pull/1687)
- Removed default python version for docker builds - [#1705](https://github.com/PrefectHQ/prefect/pull/1705)
- Attempt to install prefect in any docker image (if it is not already installed) - [#1704](https://github.com/PrefectHQ/prefect/pull/1704)
- Kubernetes Agent deployment yaml now respects new `prefecthq/prefect` image tagging convention - [#1707](https://github.com/PrefectHQ/prefect/pull/1707)

### Deprecations

- None

### Breaking Changes

- None

### Contributors

- None

## 0.7.0 To Affinity and Beyond <Badge text="beta" type="success"/>

Released October 29, 2019

### Features

- Flow Affinity: Environments and Agents now support labeling for execution specification - [#1651](https://github.com/PrefectHQ/prefect/pull/1651)
- Add new Secret Tasks for a pluggable and reusable Secrets API - [#1346](https://github.com/PrefectHQ/prefect/issues/1346), [#1587](https://github.com/PrefectHQ/prefect/issues/1587)

### Enhancements

- Add the ability to delete task tag limits using the client - [#1622](https://github.com/PrefectHQ/prefect/pull/1622)
- Adds an "Ask for help" button with a link to the prefect.io support page - [#1637](https://github.com/PrefectHQ/prefect/pull/1637)
- Reduces the size of the `prefecthq/prefect` Docker image by ~400MB, which is now the base Docker image used in Flows - [#1648](https://github.com/PrefectHQ/prefect/pull/1648)
- Add a new healthcheck for environment dependencies - [#1653](https://github.com/PrefectHQ/prefect/pull/1653)
- Add default 30 second timeout to Client requests - [#1672](https://github.com/PrefectHQ/prefect/pull/1672)

### Task Library

- Add new Secret Tasks for a pluggable and reusable Secrets API - [#1346](https://github.com/PrefectHQ/prefect/issues/1346), [#1587](https://github.com/PrefectHQ/prefect/issues/1587)
- Add support for directly passing credentials to task library tasks, instead of passing secret names - [#1667](https://github.com/PrefectHQ/prefect/pull/1673)

### Fixes

- Fix defaults for unspecified ARNs in the Fargate Agent - [#1634](https://github.com/PrefectHQ/prefect/pull/1634)
- Fix ShellTask return value on empty stdout - [#1632](https://github.com/PrefectHQ/prefect/pull/1632)
- Fix issue with some Cloud Secrets not being converted from strings - [#1655](https://github.com/PrefectHQ/prefect/pull/1655)
- Fix issue with Agent logging config setting not working - [#1657](https://github.com/PrefectHQ/prefect/pull/1657)
- Fix issue with SnowflakeQuery tasks not working - [#1663](https://github.com/PrefectHQ/prefect/pull/1663)

### Deprecations

- Tasks that accepted the name of a secret (often `credentials_secret`) will raise a deprecation warning - [#1667](https://github.com/PrefectHQ/prefect/pull/1673)

### Breaking Changes

- Fargate Agent now takes in all boto3 camel case arguments instead of specific snake case options - [#1649](https://github.com/PrefectHQ/prefect/pull/1649)
- `kubernetes` is no longer installed by default in deployed flow images - [#1653](https://github.com/PrefectHQ/prefect/pull/1653)
- Tasks that accepted the name of a secret (often `credentials_secret`) no longer have a default value for that argument, as it has been deprecated - [#1667](https://github.com/PrefectHQ/prefect/pull/1673)

### Contributors

- [Tobias Schmidt](https://github.com/royalts)

## 0.6.7 Oh Six Seven <Badge text="beta" type="success"/>

Released October 16, 2019

### Features

- Environments now allow for optional `on_start` and `on_exit` callbacks - [#1610](https://github.com/PrefectHQ/prefect/pull/1610)

### Enhancements

- Raise more informative error when calling `flow.visualize()` if Graphviz executable not installed - [#1602](https://github.com/PrefectHQ/prefect/pull/1602)
- Allow authentication to Azure Blob Storage with SAS token - [#1600](https://github.com/PrefectHQ/prefect/pull/1600)
- Additional debug logs to `Docker Container` and `Docker Image` tasks - [#920](https://github.com/PrefectHQ/prefect/issues/920)
- Changes to Fargate agent to support temporary credentials and IAM role based credentials within AWS compute such as a container or ec2 instance. [#1607](https://github.com/PrefectHQ/prefect/pull/1607)
- Local Secrets set through environment variable now retain their casing - [#1601](https://github.com/PrefectHQ/prefect/issues/1601)
- Agents can accept an optional `name` for logging and debugging - [#1612](https://github.com/PrefectHQ/prefect/pull/1612)
- Added AWS configuration options for Fargate Agent (task_role_arn, execution_role_arn) - [#1614](https://github.com/PrefectHQ/prefect/pull/1614)
- Change EmailTask to accept SMTP server settings as well as an email_from kwarg - [#1619](https://github.com/PrefectHQ/prefect/pull/1619)
- Add the ability to delete task tag limits using the client - [#1622](https://github.com/PrefectHQ/prefect/pull/1622)

### Task Library

- Add `return_all` kwarg to `ShellTask` for optionally returning all lines of stdout - [#1598](https://github.com/PrefectHQ/prefect/pull/1598)
- Add `CosmosDBCreateItem`, `CosmosDBReadItems`, `CosmosDBQueryItems` and for interacting with data stored on Azure Cosmos DB - [#1617](https://github.com/PrefectHQ/prefect/pull/1617)

### Fixes

- Fix issue with running local Flow without a schedule containing cached tasks - [#1599](https://github.com/PrefectHQ/prefect/pull/1599)
- Remove blank string for `task_run_id` in k8s resource manager - [#1604](https://github.com/PrefectHQ/prefect/pull/1604)
- Fix issue with merge task not working for pandas dataframes and numpy arrays - [#1609](https://github.com/PrefectHQ/prefect/pull/1609)

### Deprecations

- None

### Breaking Changes

- Local Secrets set through environment variable now retain their casing - [#1601](https://github.com/PrefectHQ/prefect/issues/1601)

### Contributors

- [Mark McDonald](https://github.com/mhmcdonal)
- [Sherman K](https://github.com/shrmnk)

## 0.6.6 Wait For It <Badge text="beta" type="success"/>

Released October 3, 2019

### Features

- Added `KubernetesJobEnvironment` - [#1548](https://github.com/PrefectHQ/prefect/pull/1548)
- Add ability to enforce Task concurrency limits by tag in Prefect Cloud - [#1570](https://github.com/PrefectHQ/prefect/pull/1570)
- Added `FargateTaskEnvironment` - [#1592](https://github.com/PrefectHQ/prefect/pull/1592)

### Enhancements

- Allow the `Client` to more gracefully handle failed login attempts on initialization - [#1535](https://github.com/PrefectHQ/prefect/pull/1535)
- Replace `DotDict` with `box.Box` - [#1518](https://github.com/PrefectHQ/prefect/pull/1518)
- Store `cached_inputs` on Failed states and call their result handlers if they were provided - [#1557](https://github.com/PrefectHQ/prefect/pull/1557)
- `raise_on_exception` no longer raises for Prefect Signals, as these are typically intentional / for control flow - [#1562](https://github.com/PrefectHQ/prefect/pull/1562)
- `run cloud` CLI command takes in optional `--parameters` as a file path pointing to a JSON file - [#1582](https://github.com/PrefectHQ/prefect/pull/1582)
- Always consider `Constant` tasks successful and unpack them immediately instead of submitting them for execution - [#1527](https://github.com/PrefectHQ/prefect/issues/1527)

### Task Library

- Add `BlobStorageDownload` and `BlobStorageUpload` for interacting with data stored on Azure Blob Storage - [#1538](https://github.com/PrefectHQ/prefect/pull/1538)
- Loosen Kubernetes Tasks' requirement of an API secret key - [#1559](https://github.com/PrefectHQ/prefect/pull/1559)
- Add tasks for working in Azure Machine Learning Serviec with Datastores and Datasets - [#1590](https://github.com/PrefectHQ/prefect/pull/1590)

### Fixes

- Fix issue with certain Pause / Resume / Retry pipelines retrying indefinitely - [#1177](https://github.com/PrefectHQ/prefect/issues/1177)
- Kubernetes Agent deployment YAML generation defaults to local Prefect version - [#1573](https://github.com/PrefectHQ/prefect/pull/1573)
- Fix issue with custom result handlers not working when called in `cached_inputs` - [#1585](https://github.com/PrefectHQ/prefect/pull/1585)

### Deprecations

- None

### Breaking Changes

- None

### Contributors

- [Fredrik Sannholm](https://github.com/frsann)

## 0.6.5 Agents of Environmental Change <Badge text="beta" type="success"/>

Released September 20, 2019

### Features

- Added Fargate agent - [#1521](https://github.com/PrefectHQ/prefect/pull/1521)
- Custom user-written environments can be deployed to Prefect Cloud - [#1534](https://github.com/PrefectHQ/prefect/pull/1534), [#1537](https://github.com/PrefectHQ/prefect/pull/1537)

### Enhancements

- Allow for Agents to correctly run in environments with differently calibrated clocks - [#1402](https://github.com/PrefectHQ/prefect/issues/1402)
- Refactor `RemoteEnvironment` to utilize the `get_flow` storage interface - [#1476](https://github.com/PrefectHQ/prefect/issues/1476)
- Ensure Task logger is available in context throughout every pipeline step of the run - [#1509](https://github.com/PrefectHQ/prefect/issues/1509)
- Skip Docker registry pushing and pulling on empty `registry_url` attribute - [#1525](https://github.com/PrefectHQ/prefect/pull/1525)
- Agents now log platform errors to flow runs which cannot deploy - [#1528](https://github.com/PrefectHQ/prefect/pull/1528)
- Updating `ShellTask` to work more like Airflow Bash Operator for streaming logs and returning values - [#1451](https://github.com/PrefectHQ/prefect/pull/1451)
- Agents now have a verbose/debug logging option for granular output - [#1532](https://github.com/PrefectHQ/prefect/pull/1532)
- `DaskKubernetesEnvironment` now allows for custom scheduler and worker specs - [#1543](https://github.com/PrefectHQ/prefect/pull/1534), [#1537](https://github.com/PrefectHQ/prefect/pull/1537)

### Task Library

- None

### Fixes

- Fix map error by removing `imagePullSecrets` from Kubernetes Agent install if not provided - [#1524](https://github.com/PrefectHQ/prefect/pull/1524)
- Fix issue with two INFO logs not being associated with the Task Run in Cloud - [#1526](https://github.com/PrefectHQ/prefect/pull/1526)
- `execute` CLI command can now load custom environments off of the flow object - [#1534](https://github.com/PrefectHQ/prefect/pull/1534)

### Deprecations

- None

### Breaking Changes

- Update `ShellTask` to return only the last line of stdout, as a string - [#1451](https://github.com/PrefectHQ/prefect/pull/1451)

### Contributors

- [Braun Reyes](https://github.com/braunreyes)

## 0.6.4 I installed Docker on a Windows machine and all I got was this release <Badge text="beta" type="success"/>

Released September 10, 2019

### Features

- Improve Windows compatibility for local development and deploying to Prefect Cloud - [#1441](https://github.com/PrefectHQ/prefect/pull/1441), [#1456](https://github.com/PrefectHQ/prefect/pull/1456), [#1465](https://github.com/PrefectHQ/prefect/pull/1465), [#1466](https://github.com/PrefectHQ/prefect/pull/1466)

### Enhancements

- Add OS platform check to Local Agent for running on Windows machines - [#1441](https://github.com/PrefectHQ/prefect/pull/1441)
- Add `--base-url` argument for Docker daemons to `agent start` CLI command - [#1441](https://github.com/PrefectHQ/prefect/pull/1441)
- Add environment labels for organizing / tagging different Flow execution environments - [#1438](https://github.com/PrefectHQ/prefect/issues/1438)
- Use `-U` option when installing `prefect` in Docker containers to override base image version - [#1461](https://github.com/PrefectHQ/prefect/pull/1461)
- Remove restriction that prevented `DotDict` classes from having keys that shadowed dict methods - [#1462](https://github.com/PrefectHQ/prefect/pull/1462)
- Added livenessProbe to Kubernetes Agent - [#1474](https://github.com/PrefectHQ/prefect/pull/1474)
- Ensure external Dask Clusters do not require Prefect Cloud environment variables to run Cloud flows - [#1481](https://github.com/PrefectHQ/prefect/pull/1481)

### Task Library

- None

### Fixes

- Fix incorrect import in `DaskKubernetesEnvironment` job template - [#1458](https://github.com/PrefectHQ/prefect/pull/1458)
- Raise error on Agents started without an appropriate API token - [#1459](https://github.com/PrefectHQ/prefect/pull/1459)
- Fix bug when calling `as_nested_dict` on `DotDicts` with an `items` key - [#1462](https://github.com/PrefectHQ/prefect/pull/1462)
- Fix `--resource-manager` flag on agent install invalidating `imagePullSecrets` - [#1469](https://github.com/PrefectHQ/prefect/pull/1469)
- Fix issue with user-written result handlers in Prefect Cloud preventing some states from being set - [#1480](https://github.com/PrefectHQ/prefect/pull/1480)

### Deprecations

- None

### Breaking Changes

- None

### Contributors

- [Joe Schmid](https://github.com/joeschmid)
- [Brett Naul](https://github.com/bnaul)

## 0.6.3 Retry Release <Badge text="beta" type="success"/>

Released August 30, 2019

Maintenance release.

### Fixes

- Fix issue with reduced mapped tasks not respecting retries - [#1436](https://github.com/PrefectHQ/prefect/issues/1436)

## 0.6.2 Onboards and Upwards <Badge text="beta" type="success"/>

Released August 30, 2019

### Features

- Added Local, Kubernetes, and Nomad agents - [#1341](https://github.com/PrefectHQ/prefect/pull/1341)
- Add the ability for Tasks to sequentially loop - [#1356](https://github.com/PrefectHQ/prefect/pull/1356)

### Enhancements

- Adds a copy to clipboard button for codeblocks - [#213](https://github.com/prefecthq/prefect/issues/213)
- Updates Vuepress to v1.0.3 - [#770](https://github.com/prefecthq/prefect/issues/770)
- Introduce configurable default for storage class on Flows - [#1044](https://github.com/PrefectHQ/prefect/issues/1044)
- Allow for min and max workers to be specified in `DaskKubernetesEnvironment` - [#1338](https://github.com/PrefectHQ/prefect/pulls/1338)
- Use task and flow names for corresponding logger names for better organization - [#1355](https://github.com/PrefectHQ/prefect/pull/1355)
- `Paused` states subclass `Scheduled` and can have predefined expirations - [#1375](https://github.com/PrefectHQ/prefect/pull/1375)
- Introduce new Flow health checks prior to Cloud deployment - [#1372](https://github.com/PrefectHQ/prefect/issues/1372)
- Improve logging functionality to include tracebacks - [#1374](https://github.com/PrefectHQ/prefect/issues/1374)
- Improve CLI user experience while working with Cloud - [#1384](https://github.com/PrefectHQ/prefect/pull/1384/)
- Users can now create projects from the CLI - [#1388](https://github.com/PrefectHQ/prefect/pull/1388)
- Add a health check to confirm that serialized flows are valid prior to Cloud deploy - [#1397](https://github.com/PrefectHQ/prefect/pull/1397)
- Add `task_slug`, `flow_id`, and `flow_run_id` to context - [#1405](https://github.com/PrefectHQ/prefect/pull/1405)
- Support persistent `scheduled_start_time` for scheduled flow runs when run locally with `flow.run()` - [#1418](https://github.com/PrefectHQ/prefect/pull/1418), [#1429](https://github.com/PrefectHQ/prefect/pull/1429)
- Add `task_args` to `Task.map` - [#1390](https://github.com/PrefectHQ/prefect/issues/1390)
- Add auth flows for `USER`-scoped Cloud API tokens - [#1423](https://github.com/PrefectHQ/prefect/pull/1423)
- Add `AzureResultHandler` for handling results to / from Azure Blob storage containers - [#1421](https://github.com/PrefectHQ/prefect/pull/1421)
- Add new configurable `LocalDaskExecutor` - [#1336](https://github.com/PrefectHQ/prefect/issues/1336)
- Add CLI commands for working with Prefect Cloud auth - [#1431](https://github.com/PrefectHQ/prefect/pull/1431)

### Task Library

- Add new `SnowflakeQuery` task for using snowflake data warehouse - [#1113](https://github.com/PrefectHQ/prefect/issues/1113)

### Fixes

- Fix issue with Docker storage not respecting user-provided image names - [#1335](https://github.com/PrefectHQ/prefect/pull/1335)
- Fix issue with local retries in Cloud not always running in-process - [#1348](https://github.com/PrefectHQ/prefect/pull/1348)

### Deprecations

- Rename `SynchronousExecutor` as `LocalDaskExecutor` - [#1434](https://github.com/PrefectHQ/prefect/pull/1434)

### Breaking Changes

- Rename `CloudEnvironment` to `DaskKubernetesEnvironment` - [#1250](https://github.com/PrefectHQ/prefect/issues/1250)
- Remove unused `queue` method from all executors - [#1434](https://github.com/PrefectHQ/prefect/pull/1434)

### Contributors

- [Alex Kravetz](http://github.com/akravetz)

## 0.6.1 Prefect Timing <Badge text="beta" type="success"/>

Released August 8, 2019

### Features

- Introduce new `flows.checkpointing` configuration setting for checkpointing Tasks in local execution - [#1283](https://github.com/PrefectHQ/prefect/pull/1283)
- Introduce new, flexible `Schedule` objects - [#1320](https://github.com/PrefectHQ/prefect/pull/1320)

### Enhancements

- Allow passing of custom headers in `Client` calls - [#1255](https://github.com/PrefectHQ/prefect/pull/1255)
- Autogenerate informative names and tags for Docker images built for Flow storage - [#1237](https://github.com/PrefectHQ/prefect/issues/1237)
- Allow mixed-case configuration keys (environment variables are interpolated as lowercase) - [#1288](https://github.com/PrefectHQ/prefect/issues/1288)
- Ensure state handler errors are logged informatively - [#1326](https://github.com/PrefectHQ/prefect/issues/1326)

### Task Library

- Add `BigQueryLoadGoogleCloudStorage` task for loading data into BigQuery from Google Cloud Storage [#1317](https://github.com/PrefectHQ/prefect/pull/1317)

### Fixes

- Fix issue with logs not always arriving in long-standing Dask clusters - [#1244](https://github.com/PrefectHQ/prefect/pull/1244)
- Fix issue with `BuildImage` docker task not actually running to completion - [#1243](https://github.com/PrefectHQ/prefect/issues/1243)
- Fix `run --logs` CLI command not exiting on flow run finished state - [#1319](https://github.com/PrefectHQ/prefect/pull/1319)

### Deprecations

- `OneTimeSchedule` and `UnionSchedule` are deprecated, but remain callable as convenience functions - [#1320](https://github.com/PrefectHQ/prefect/pull/1320)
- Old-style schedules can be deserialized as new-style schedules, but support will eventually be dropped - [#1320](https://github.com/PrefectHQ/prefect/pull/1320)

### Breaking Changes

- `prefect.Client.graphql()` and `prefect.Client.post()` now use an explicit keyword, not `**kwargs`, for variables or parameters - [#1259](https://github.com/PrefectHQ/prefect/pull/1259)
- `auth add` CLI command replaced with `auth login` - [#1319](https://github.com/PrefectHQ/prefect/pull/1319)

### Contributors

- None

## 0.6.0 Cloud Ready <Badge text="beta" type="success"/>

Released July 16, 2019

### Features

- Add the Prefect CLI for working with core objects both locally and in cloud - [#1059](https://github.com/PrefectHQ/prefect/pull/1059)
- Add RemoteEnvironment for simple executor based executions - [#1215](https://github.com/PrefectHQ/prefect/pull/1215)
- Add the ability to share caches across Tasks and Flows - [#1222](https://github.com/PrefectHQ/prefect/pull/1222)
- Add the ability to submit tasks to specific dask workers for task / worker affinity - [#1229](https://github.com/PrefectHQ/prefect/pull/1229)

### Enhancements

- Refactor mapped caching to be independent of order - [#1082](https://github.com/PrefectHQ/prefect/issues/1082)
- Refactor caching to allow for caching across multiple runs - [#1082](https://github.com/PrefectHQ/prefect/issues/1082)
- Allow for custom secret names in Result Handlers - [#1098](https://github.com/PrefectHQ/prefect/issues/1098)
- Have `execute cloud-flow` CLI immediately set the flow run state to `Failed` if environment fails - [#1122](https://github.com/PrefectHQ/prefect/pull/1122)
- Validate configuration objects on initial load - [#1136](https://github.com/PrefectHQ/prefect/pull/1136)
- Add `auto_generated` property to Tasks for convenient filtering - [#1135](https://github.com/PrefectHQ/prefect/pull/1135)
- Disable dask work-stealing in Kubernetes via scheduler config - [#1166](https://github.com/PrefectHQ/prefect/pull/1166)
- Implement backoff retry settings on Client calls - [#1187](https://github.com/PrefectHQ/prefect/pull/1187)
- Explicitly set Dask keys for a better Dask visualization experience - [#1218](https://github.com/PrefectHQ/prefect/issues/1218)
- Implement a local cache which persists for the duration of a Python session - [#1221](https://github.com/PrefectHQ/prefect/issues/1221)
- Implement in-process retries for Cloud Tasks which request retry in less than one minute - [#1228](https://github.com/PrefectHQ/prefect/pull/1228)
- Support `Client.login()` with API tokens - [#1240](https://github.com/PrefectHQ/prefect/pull/1240)
- Add live log streaming for `prefect run cloud` command - [#1241](https://github.com/PrefectHQ/prefect/pull/1241)

### Task Library

- Add task to trigger AWS Step function workflow [#1012](https://github.com/PrefectHQ/prefect/issues/1012)
- Add task to copy files within Google Cloud Storage - [#1206](https://github.com/PrefectHQ/prefect/pull/1206)
- Add task for downloading files from Dropbox - [#1205](https://github.com/PrefectHQ/prefect/pull/1205)

### Fixes

- Fix issue with mapped caching in Prefect Cloud - [#1096](https://github.com/PrefectHQ/prefect/pull/1096)
- Fix issue with Result Handlers deserializing incorrectly in Cloud - [#1112](https://github.com/PrefectHQ/prefect/issues/1112)
- Fix issue caused by breaking change in `marshmallow==3.0.0rc7` - [#1151](https://github.com/PrefectHQ/prefect/pull/1151)
- Fix issue with passing results to Prefect signals - [#1163](https://github.com/PrefectHQ/prefect/issues/1163)
- Fix issue with `flow.update` not preserving mapped edges - [#1164](https://github.com/PrefectHQ/prefect/issues/1164)
- Fix issue with Parameters and Context not being raw dictionaries - [#1186](https://github.com/PrefectHQ/prefect/issues/1186)
- Fix issue with asynchronous, long-running mapped retries in Prefect Cloud - [#1208](https://github.com/PrefectHQ/prefect/pull/1208)
- Fix issue with automatically applied collections to task call arguments when using the imperative API - [#1211](https://github.com/PrefectHQ/prefect/issues/1211)

### Breaking Changes

- The CLI command `prefect execute-flow` and `prefect execute-cloud-flow` no longer exist - [#1059](https://github.com/PrefectHQ/prefect/pull/1059)
- The `slack_notifier` state handler now uses a `webhook_secret` kwarg to pull the URL from a Secret - [#1075](https://github.com/PrefectHQ/prefect/issues/1075)
- Use GraphQL for Cloud logging - [#1193](https://github.com/PrefectHQ/prefect/pull/1193)
- Remove the `CloudResultHandler` default result handler - [#1198](https://github.com/PrefectHQ/prefect/pull/1198)
- Rename `LocalStorage` to `Local` - [#1236](https://github.com/PrefectHQ/prefect/pull/1236)

### Contributors

- [Kwangyoun Jung](https://github.com/initialkommit)
- [Anes Benmerzoug](https://github.com/AnesBenmerzoug)

## 0.5.5 Season 8 <Badge text="beta" type="success"/>

Released May 31, 2019

Bugfix to address an unpinned dependency

## 0.5.4 A Release Has No Name <Badge text="beta" type="success"/>

Released May 28, 2019

### Features

- Add new `UnionSchedule` for combining multiple schedules, allowing for complex schedule specifications - [#428](https://github.com/PrefectHQ/prefect/issues/428)
- Allow for Cloud users to securely pull Docker images from private registries - [#1028](https://github.com/PrefectHQ/prefect/pull/1028)

### Enhancements

- Add `prefect_version` kwarg to `Docker` storage for controlling the version of prefect installed into your containers - [#1010](https://github.com/PrefectHQ/prefect/pull/1010), [#533](https://github.com/PrefectHQ/prefect/issues/533)
- Warn users if their Docker storage base image uses a different python version than their local machine - [#999](https://github.com/PrefectHQ/prefect/issues/999)
- Add flow run id to k8s labels on Cloud Environment jobs / pods for easier filtering in deployment - [#1016](https://github.com/PrefectHQ/prefect/pull/1016)
- Allow for `SlackTask` to pull the Slack webhook URL from a custom named Secret - [#1023](https://github.com/PrefectHQ/prefect/pull/1023)
- Raise informative errors when Docker storage push / pull fails - [#1029](https://github.com/PrefectHQ/prefect/issues/1029)
- Standardized `__repr__`s for various classes, to remove inconsistencies - [#617](https://github.com/PrefectHQ/prefect/issues/617)
- Allow for use of local images in Docker storage - [#1052](https://github.com/PrefectHQ/prefect/pull/1052)
- Allow for doc tests and doc generation to run without installing `all_extras` - [#1057](https://github.com/PrefectHQ/prefect/issues/1057)

### Task Library

- Add task for creating new branches in a GitHub repository - [#1011](https://github.com/PrefectHQ/prefect/pull/1011)
- Add tasks to create, delete, invoke, and list AWS Lambda functions [#1009](https://github.com/PrefectHQ/prefect/issues/1009)
- Add tasks for integration with spaCy pipelines [#1018](https://github.com/PrefectHQ/prefect/issues/1018)
- Add tasks for querying Postgres database [#1022](https://github.com/PrefectHQ/prefect/issues/1022)
- Add task for waiting on a Docker container to run and optionally raising for nonzero exit code - [#1061](https://github.com/PrefectHQ/prefect/pull/1061)
- Add tasks for communicating with Redis [#1021](https://github.com/PrefectHQ/prefect/issues/1021)

### Fixes

- Ensure that state change handlers are called even when unexpected initialization errors occur - [#1015](https://github.com/PrefectHQ/prefect/pull/1015)
- Fix an issue where a mypy assert relied on an unavailable import - [#1034](https://github.com/PrefectHQ/prefect/pull/1034)
- Fix an issue where user configurations were loaded after config interpolation had already taken place - [#1037](https://github.com/PrefectHQ/prefect/pull/1037)
- Fix an issue with saving a flow visualization to a file from a notebook - [#1056](https://github.com/PrefectHQ/prefect/pull/1056)
- Fix an issue in which mapped tasks incorrectly tried to run when their upstream was skipped - [#1068](https://github.com/PrefectHQ/prefect/issues/1068)
- Fix an issue in which mapped tasks were not using their caches locally - [#1067](https://github.com/PrefectHQ/prefect/issues/1067)

### Breaking Changes

- Changed the signature of `configuration.load_configuration()` - [#1037](https://github.com/PrefectHQ/prefect/pull/1037)
- Local Secrets now raise `ValueError`s when not found in context - [#1047](https://github.com/PrefectHQ/prefect/pull/1047)

### Contributors

- [Zach Angell](https://github.com/zangell44)
- [Nanda H Krishna](https://nandahkrishna.me)
- [Brett Naul](https://github.com/bnaul)
- [Jeremiah Lewis](https://github.com/jlewis91)
- [Dave Hirschfeld](https://github.com/dhirschfeld)

## 0.5.3 The Release is Bright and Full of Features <Badge text="beta" type="success"/>

Released May 7, 2019

### Features

- Add new `Storage` and `Environment` specifications - [#936](https://github.com/PrefectHQ/prefect/pull/936), [#956](https://github.com/PrefectHQ/prefect/pull/956)

### Enhancements

- Flow now has optional `storage` keyword - [#936](https://github.com/PrefectHQ/prefect/pull/936)
- Flow `environment` argument now defaults to a `CloudEnvironment` - [#936](https://github.com/PrefectHQ/prefect/pull/936)
- `Queued` states accept `start_time` arguments - [#955](https://github.com/PrefectHQ/prefect/pull/955)
- Add new `Bytes` and `Memory` storage classes for local testing - [#956](https://github.com/PrefectHQ/prefect/pull/956), [#961](https://github.com/PrefectHQ/prefect/pull/961)
- Add new `LocalEnvironment` execution environment for local testing - [#957](https://github.com/PrefectHQ/prefect/pull/957)
- Add new `Aborted` state for Flow runs which are cancelled by users - [#959](https://github.com/PrefectHQ/prefect/issues/959)
- Added an `execute-cloud-flow` CLI command for working with cloud deployed flows - [#971](https://github.com/PrefectHQ/prefect/pull/971)
- Add new `flows.run_on_schedule` configuration option for affecting the behavior of `flow.run` - [#972](https://github.com/PrefectHQ/prefect/issues/972)
- Allow for Tasks with `manual_only` triggers to be root tasks - [#667](https://github.com/PrefectHQ/prefect/issues/667)
- Allow compression of serialized flows [#993](https://github.com/PrefectHQ/prefect/pull/993)
- Allow for serialization of user written result handlers - [#623](https://github.com/PrefectHQ/prefect/issues/623)
- Allow for state to be serialized in certain triggers and cache validators - [#949](https://github.com/PrefectHQ/prefect/issues/949)
- Add new `filename` keyword to `flow.visualize` for automatically saving visualizations - [#1001](https://github.com/PrefectHQ/prefect/issues/1001)
- Add new `LocalStorage` option for storing Flows locally - [#1006](https://github.com/PrefectHQ/prefect/pull/1006)

### Task Library

- None

### Fixes

- Fix Docker storage not pulling correct flow path - [#968](https://github.com/PrefectHQ/prefect/pull/968)
- Fix `run_flow` loading to decode properly by use cloudpickle - [#978](https://github.com/PrefectHQ/prefect/pull/978)
- Fix Docker storage for handling flow names with spaces and weird characters - [#969](https://github.com/PrefectHQ/prefect/pull/969)
- Fix non-deterministic issue with mapping in the DaskExecutor - [#943](https://github.com/PrefectHQ/prefect/issues/943)

### Breaking Changes

- Remove `flow.id` and `task.id` attributes - [#940](https://github.com/PrefectHQ/prefect/pull/940)
- Removed old WIP environments - [#936](https://github.com/PrefectHQ/prefect/pull/936)
  (_Note_: Changes from [#936](https://github.com/PrefectHQ/prefect/pull/936) regarding environments don't break any Prefect code because environments weren't used yet outside of Cloud.)
- Update `flow.deploy` and `client.deploy` to use `set_schedule_active` kwarg to match Cloud - [#991](https://github.com/PrefectHQ/prefect/pull/991)
- Removed `Flow.generate_local_task_ids()` - [#992](#https://github.com/PrefectHQ/prefect/pull/992)

### Contributors

- None

## 0.5.2 Unredacted <Badge text="beta" type="success"/>

Released April 19, 2019

### Features

- Implement two new triggers that allow for specifying bounds on the number of failures or successes - [#933](https://github.com/PrefectHQ/prefect/issues/933)

### Enhancements

- `DaskExecutor(local_processes=True)` supports timeouts - [#886](https://github.com/PrefectHQ/prefect/issues/886)
- Calling `Secret.get()` from within a Flow context raises an informative error - [#927](https://github.com/PrefectHQ/prefect/issues/927)
- Add new keywords to `Task.set_upstream` and `Task.set_downstream` for handling keyed and mapped dependencies - [#823](https://github.com/PrefectHQ/prefect/issues/823)
- Downgrade default logging level to "INFO" from "DEBUG" - [#935](https://github.com/PrefectHQ/prefect/pull/935)
- Add start times to queued states - [#937](https://github.com/PrefectHQ/prefect/pull/937)
- Add `is_submitted` to states - [#944](https://github.com/PrefectHQ/prefect/pull/944)
- Introduce new `ClientFailed` state - [#938](https://github.com/PrefectHQ/prefect/issues/938)

### Task Library

- Add task for sending Slack notifications via Prefect Slack App - [#932](https://github.com/PrefectHQ/prefect/issues/932)

### Fixes

- Fix issue with timeouts behaving incorrectly with unpickleable objects - [#886](https://github.com/PrefectHQ/prefect/issues/886)
- Fix issue with Flow validation being performed even when eager validation was turned off - [#919](https://github.com/PrefectHQ/prefect/issues/919)
- Fix issue with downstream tasks with `all_failed` triggers running if an upstream Client call fails in Cloud - [#938](https://github.com/PrefectHQ/prefect/issues/938)

### Breaking Changes

- Remove `prefect make user config` from cli commands - [#904](https://github.com/PrefectHQ/prefect/issues/904)
- Change `set_schedule_active` keyword in Flow deployments to `set_schedule_inactive` to match Cloud - [#941](https://github.com/PrefectHQ/prefect/pull/941)

### Contributors

- None

## 0.5.1 It Takes a Village <Badge text="beta" type="success"/>

Released April 4, 2019

### Features

- API reference documentation is now versioned - [#270](https://github.com/PrefectHQ/prefect/issues/270)
- Add `S3ResultHandler` for handling results to / from S3 buckets - [#879](https://github.com/PrefectHQ/prefect/pull/879)
- Add ability to use `Cached` states across flow runs in Cloud - [#885](https://github.com/PrefectHQ/prefect/pull/885)

### Enhancements

- Bump to latest version of `pytest` (4.3) - [#814](https://github.com/PrefectHQ/prefect/issues/814)
- `Client.deploy` accepts optional `build` kwarg for avoiding building Flow environment - [#876](https://github.com/PrefectHQ/prefect/pull/876)
- Bump `distributed` to 1.26.1 for enhanced security features - [#878](https://github.com/PrefectHQ/prefect/pull/878)
- Local secrets automatically attempt to load secrets as JSON - [#883](https://github.com/PrefectHQ/prefect/pull/883)
- Add task logger to context for easily creating custom logs during task runs - [#884](https://github.com/PrefectHQ/prefect/issues/884)

### Task Library

- Add `ParseRSSFeed` for parsing a remote RSS feed - [#856](https://github.com/PrefectHQ/prefect/pull/856)
- Add tasks for working with Docker containers and imaged - [#864](https://github.com/PrefectHQ/prefect/pull/864)
- Add task for creating a BigQuery table - [#895](https://github.com/PrefectHQ/prefect/pull/895)

### Fixes

- Only checkpoint tasks if running in cloud - [#839](https://github.com/PrefectHQ/prefect/pull/839), [#854](https://github.com/PrefectHQ/prefect/pull/854)
- Adjusted small flake8 issues for names, imports, and comparisons - [#849](https://github.com/PrefectHQ/prefect/pull/849)
- Fix bug preventing `flow.run` from properly using cached tasks - [#861](https://github.com/PrefectHQ/prefect/pull/861)
- Fix tempfile usage in `flow.visualize` so that it runs on Windows machines - [#858](https://github.com/PrefectHQ/prefect/issues/858)
- Fix issue caused by Python 3.5.2 bug for Python 3.5.2 compatibility - [#857](https://github.com/PrefectHQ/prefect/issues/857)
- Fix issue in which `GCSResultHandler` was not pickleable - [#879](https://github.com/PrefectHQ/prefect/pull/879)
- Fix issue with automatically converting callables and dicts to tasks - [#894](https://github.com/PrefectHQ/prefect/issues/894)

### Breaking Changes

- Change the call signature of `Dict` task from `run(**task_results)` to `run(keys, values)` - [#894](https://github.com/PrefectHQ/prefect/issues/894)

### Contributors

- [ColCarroll](https://github.com/ColCarroll)
- [dhirschfeld](https://github.com/dhirschfeld)
- [BasPH](https://github.com/BasPH)
- [Miloš Garunović](https://github.com/milosgarunovic)
- [Nash Taylor](https://github.com/ntaylorwss)

## 0.5.0 Open Source Launch! <Badge text="beta" type="success"/>

Released March 24, 2019

### Features

- Add `checkpoint` option for individual `Task`s, as well as a global `checkpoint` config setting for storing the results of Tasks using their result handlers - [#649](https://github.com/PrefectHQ/prefect/pull/649)
- Add `defaults_from_attrs` decorator to easily construct `Task`s whose attributes serve as defaults for `Task.run` - [#293](https://github.com/PrefectHQ/prefect/issues/293)
- Environments follow new hierarchy (PIN-3) - [#670](https://github.com/PrefectHQ/prefect/pull/670)
- Add `OneTimeSchedule` for one-time execution at a specified time - [#680](https://github.com/PrefectHQ/prefect/pull/680)
- `flow.run` is now a blocking call which will run the Flow, on its schedule, and execute full state-based execution (including retries) - [#690](https://github.com/PrefectHQ/prefect/issues/690)
- Pre-populate `prefect.context` with various formatted date strings during execution - [#704](https://github.com/PrefectHQ/prefect/pull/704)
- Add ability to overwrite task attributes such as "name" when calling tasks in the functional API - [#717](https://github.com/PrefectHQ/prefect/issues/717)
- Release Prefect Core under the Apache 2.0 license - [#762](https://github.com/PrefectHQ/prefect/pull/762)

### Enhancements

- Refactor all `State` objects to store fully hydrated `Result` objects which track information about how results should be handled - [#612](https://github.com/PrefectHQ/prefect/pull/612), [#616](https://github.com/PrefectHQ/prefect/pull/616)
- Add `google.cloud.storage` as an optional extra requirement so that the `GCSResultHandler` can be exposed better - [#626](https://github.com/PrefectHQ/prefect/pull/626)
- Add a `start_time` check for Scheduled flow runs, similar to the one for Task runs - [#605](https://github.com/PrefectHQ/prefect/issues/605)
- Project names can now be specified for deployments instead of IDs - [#633](https://github.com/PrefectHQ/prefect/pull/633)
- Add a `createProject` mutation function to the client - [#633](https://github.com/PrefectHQ/prefect/pull/633)
- Add timestamp to auto-generated API docs footer - [#639](https://github.com/PrefectHQ/prefect/pull/639)
- Refactor `Result` interface into `Result` and `SafeResult` - [#649](https://github.com/PrefectHQ/prefect/pull/649)
- The `manual_only` trigger will pass if `resume=True` is found in context, which indicates that a `Resume` state was passed - [#664](https://github.com/PrefectHQ/prefect/issues/664)
- Added DockerOnKubernetes environment (PIN-3) - [#670](https://github.com/PrefectHQ/prefect/pull/670)
- Added Prefect docker image (PIN-3) - [#670](https://github.com/PrefectHQ/prefect/pull/670)
- `defaults_from_attrs` now accepts a splatted list of arguments - [#676](https://github.com/PrefectHQ/prefect/issues/676)
- Add retry functionality to `flow.run(on_schedule=True)` for local execution - [#680](https://github.com/PrefectHQ/prefect/pull/680)
- Add `helper_fns` keyword to `ShellTask` for pre-populating helper functions to commands - [#681](https://github.com/PrefectHQ/prefect/pull/681)
- Convert a few DEBUG level logs to INFO level logs - [#682](https://github.com/PrefectHQ/prefect/issues/682)
- Added DaskOnKubernetes environment (PIN-3) - [#695](https://github.com/PrefectHQ/prefect/pull/695)
- Load `context` from Cloud when running flows - [#699](https://github.com/PrefectHQ/prefect/pull/699)
- Add `Queued` state - [#705](https://github.com/PrefectHQ/prefect/issues/705)
- `flow.serialize()` will always serialize its environment, regardless of `build` - [#696](https://github.com/PrefectHQ/prefect/issues/696)
- `flow.deploy()` now raises an informative error if your container cannot deserialize the Flow - [#711](https://github.com/PrefectHQ/prefect/issues/711)
- Add `_MetaState` as a parent class for states that modify other states - [#726](https://github.com/PrefectHQ/prefect/pull/726)
- Add `flow` keyword argument to `Task.set_upstream()` and `Task.set_downstream()` - [#749](https://github.com/PrefectHQ/prefect/pull/749)
- Add `is_retrying()` helper method to all `State` objects - [#753](https://github.com/PrefectHQ/prefect/pull/753)
- Allow for state handlers which return `None` - [#753](https://github.com/PrefectHQ/prefect/pull/753)
- Add daylight saving time support for `CronSchedule` - [#729](https://github.com/PrefectHQ/prefect/pull/729)
- Add `idempotency_key` and `context` arguments to `Client.create_flow_run` - [#757](https://github.com/PrefectHQ/prefect/issues/757)
- Make `EmailTask` more secure by pulling credentials from secrets - [#706](https://github.com/PrefectHQ/prefect/issues/706)

### Task Library

- Add `GCSUpload` and `GCSDownload` for uploading / retrieving string data to / from Google Cloud Storage - [#673](https://github.com/PrefectHQ/prefect/pull/673)
- Add `BigQueryTask` and `BigQueryInsertTask` for executing queries against BigQuery tables and inserting data - [#678](https://github.com/PrefectHQ/prefect/pull/678), [#685](https://github.com/PrefectHQ/prefect/pull/685)
- Add `FilterTask` for filtering out lists of results - [#637](https://github.com/PrefectHQ/prefect/issues/637)
- Add `S3Download` and `S3Upload` for interacting with data stored on AWS S3 - [#692](https://github.com/PrefectHQ/prefect/issues/692)
- Add `AirflowTask` and `AirflowTriggerDAG` tasks to the task library for running individual Airflow tasks / DAGs - [#735](https://github.com/PrefectHQ/prefect/issues/735)
- Add `OpenGitHubIssue` and `CreateGitHubPR` tasks for interacting with GitHub repositories - [#771](https://github.com/PrefectHQ/prefect/pull/771)
- Add Kubernetes tasks for deployments, jobs, pods, and services - [#779](https://github.com/PrefectHQ/prefect/pull/779)
- Add Airtable tasks - [#803](https://github.com/PrefectHQ/prefect/pull/803)
- Add Twitter tasks - [#803](https://github.com/PrefectHQ/prefect/pull/803)
- Add `GetRepoInfo` for pulling GitHub repository information - [#816](https://github.com/PrefectHQ/prefect/pull/816)

### Fixes

- Fix edge case in doc generation in which some `Exception`s' call signature could not be inspected - [#513](https://github.com/PrefectHQ/prefect/issues/513)
- Fix bug in which exceptions raised within flow runner state handlers could not be sent to Cloud - [#628](https://github.com/PrefectHQ/prefect/pull/628)
- Fix issue wherein heartbeats were not being called on a fixed interval - [#669](https://github.com/PrefectHQ/prefect/pull/669)
- Fix issue wherein code blocks inside of method docs couldn't use `**kwargs` - [#658](https://github.com/PrefectHQ/prefect/issues/658)
- Fix bug in which Prefect-generated Keys for S3 buckets were not properly converted to strings - [#698](https://github.com/PrefectHQ/prefect/pull/698)
- Fix next line after Docker Environment push/pull from overwriting progress bar - [#702](https://github.com/PrefectHQ/prefect/pull/702)
- Fix issue with `JinjaTemplate` not being pickleable - [#710](https://github.com/PrefectHQ/prefect/pull/710)
- Fix issue with creating secrets from JSON documents using the Core Client - [#715](https://github.com/PrefectHQ/prefect/pull/715)
- Fix issue with deserialization of JSON secrets unnecessarily calling `json.loads` - [#716](https://github.com/PrefectHQ/prefect/pull/716)
- Fix issue where `IntervalSchedules` didn't respect daylight saving time after serialization - [#729](https://github.com/PrefectHQ/prefect/pull/729)

### Breaking Changes

- Remove the `BokehRunner` and associated webapp - [#609](https://github.com/PrefectHQ/prefect/issues/609)
- Rename `ResultHandler` methods from `serialize` / `deserialize` to `write` / `read` - [#612](https://github.com/PrefectHQ/prefect/pull/612)
- Refactor all `State` objects to store fully hydrated `Result` objects which track information about how results should be handled - [#612](https://github.com/PrefectHQ/prefect/pull/612), [#616](https://github.com/PrefectHQ/prefect/pull/616)
- `Client.create_flow_run` now returns a string instead of a `GraphQLResult` object to match the API of `deploy` - [#630](https://github.com/PrefectHQ/prefect/pull/630)
- `flow.deploy` and `client.deploy` require a `project_name` instead of an ID - [#633](https://github.com/PrefectHQ/prefect/pull/633)
- Upstream state results now take precedence for task inputs over `cached_inputs` - [#591](https://github.com/PrefectHQ/prefect/issues/591)
- Rename `Match` task (used inside control flow) to `CompareValue` - [#638](https://github.com/PrefectHQ/prefect/pull/638)
- `Client.graphql()` now returns a response with up to two keys (`data` and `errors`). Previously the `data` key was automatically selected - [#642](https://github.com/PrefectHQ/prefect/pull/642)
- `ContainerEnvironment` was changed to `DockerEnvironment` - [#670](https://github.com/PrefectHQ/prefect/pull/670)
- The environment `from_file` was moved to `utilities.environments` - [#670](https://github.com/PrefectHQ/prefect/pull/670)
- Removed `start_tasks` argument from `FlowRunner.run()` and `check_upstream` argument from `TaskRunner.run()` - [#672](https://github.com/PrefectHQ/prefect/pull/672)
- Remove support for Python 3.4 - [#671](https://github.com/PrefectHQ/prefect/issues/671)
- `flow.run` is now a blocking call which will run the Flow, on its schedule, and execute full state-based execution (including retries) - [#690](https://github.com/PrefectHQ/prefect/issues/690)
- Remove `make_return_failed_handler` as `flow.run` now returns all task states - [#693](https://github.com/PrefectHQ/prefect/pull/693)
- Refactor Airflow migration tools into a single `AirflowTask` in the task library for running individual Airflow tasks - [#735](https://github.com/PrefectHQ/prefect/issues/735)
- `name` is now required on all Flow objects - [#732](https://github.com/PrefectHQ/prefect/pull/732)
- Separate installation "extras" packages into multiple, smaller extras - [#739](https://github.com/PrefectHQ/prefect/issues/739)
- `Flow.parameters()` always returns a set of parameters - [#756](https://github.com/PrefectHQ/prefect/pull/756)

## 0.4.1 <Badge text="beta" type="success"/>

Released January 31, 2019

### Features

- Add ability to run scheduled flows locally via `on_schedule` kwarg in `flow.run()` - [#519](https://github.com/PrefectHQ/prefect/issues/519)
- Allow tasks to specify their own result handlers, ensure inputs and outputs are stored only when necessary, and ensure no raw data is sent to the database - [#587](https://github.com/PrefectHQ/prefect/pull/587)

### Enhancements

- Allow for building `ContainerEnvironment`s locally without pushing to registry - [#514](https://github.com/PrefectHQ/prefect/issues/514)
- Make mapping more robust when running children tasks multiple times - [#541](https://github.com/PrefectHQ/prefect/pull/541)
- Always prefer `cached_inputs` over upstream states, if available - [#546](https://github.com/PrefectHQ/prefect/pull/546)
- Add hooks to `FlowRunner.initialize_run()` for manipulating task states and contexts - [#548](https://github.com/PrefectHQ/prefect/pull/548)
- Improve state-loading strategy for Prefect Cloud - [#555](https://github.com/PrefectHQ/prefect/issues/555)
- Introduce `on_failure` kwarg to Tasks and Flows for user-friendly failure callbacks - [#551](https://github.com/PrefectHQ/prefect/issues/551)
- Include `scheduled_start_time` in context for Flow runs - [#524](https://github.com/PrefectHQ/prefect/issues/524)
- Add GitHub PR template - [#542](https://github.com/PrefectHQ/prefect/pull/542)
- Allow flows to be deployed to Prefect Cloud without a project id - [#571](https://github.com/PrefectHQ/prefect/pull/571)
- Introduce serialization schemas for ResultHandlers - [#572](https://github.com/PrefectHQ/prefect/issues/572)
- Add new `metadata` attribute to States for managing user-generated results - [#573](https://github.com/PrefectHQ/prefect/issues/573)
- Add new 'JSONResultHandler' for serializing small bits of data without external storage - [#576](https://github.com/PrefectHQ/prefect/issues/576)
- Use `JSONResultHandler` for all Parameter caching - [#590](https://github.com/PrefectHQ/prefect/pull/590)

### Fixes

- Fixed `flow.deploy()` attempting to access a nonexistent string attribute - [#503](https://github.com/PrefectHQ/prefect/pull/503)
- Ensure all logs make it to the logger service in deployment - [#508](https://github.com/PrefectHQ/prefect/issues/508), [#552](https://github.com/PrefectHQ/prefect/issues/552)
- Fix a situation where `Paused` tasks would be treated as `Pending` and run - [#535](https://github.com/PrefectHQ/prefect/pull/535)
- Ensure errors raised in state handlers are trapped appropriately in Cloud Runners - [#554](https://github.com/PrefectHQ/prefect/pull/554)
- Ensure unexpected errors raised in FlowRunners are robustly handled - [#568](https://github.com/PrefectHQ/prefect/pull/568)
- Fixed non-deterministic errors in mapping caused by clients resolving futures of other clients - [#569](https://github.com/PrefectHQ/prefect/pull/569)
- Older versions of Prefect will now ignore fields added by newer versions when deserializing objects - [#583](https://github.com/PrefectHQ/prefect/pull/583)
- Result handler failures now result in clear task run failures - [#575](https://github.com/PrefectHQ/prefect/issues/575)
- Fix issue deserializing old states with empty metadata - [#590](https://github.com/PrefectHQ/prefect/pull/590)
- Fix issue serializing `cached_inputs` - [#594](https://github.com/PrefectHQ/prefect/pull/594)

### Breaking Changes

- Move `prefect.client.result_handlers` to `prefect.engine.result_handlers` - [#512](https://github.com/PrefectHQ/prefect/pull/512)
- Removed `inputs` kwarg from `TaskRunner.run()` - [#546](https://github.com/PrefectHQ/prefect/pull/546)
- Moves the `start_task_ids` argument from `FlowRunner.run()` to `Environment.run()` - [#544](https://github.com/PrefectHQ/prefect/issues/544), [#545](https://github.com/PrefectHQ/prefect/pull/545)
- Convert `timeout` kwarg from `timedelta` to `integer` - [#540](https://github.com/PrefectHQ/prefect/issues/540)
- Remove `timeout` kwarg from `executor.wait` - [#569](https://github.com/PrefectHQ/prefect/pull/569)
- Serialization of States will _ignore_ any result data that hasn't been processed - [#581](https://github.com/PrefectHQ/prefect/pull/581)
- Removes `VersionedSchema` in favor of implicit versioning: serializers will ignore unknown fields and the `create_object` method is responsible for recreating missing ones - [#583](https://github.com/PrefectHQ/prefect/pull/583)
- Convert and rename `CachedState` to a successful state named `Cached`, and also remove the superfluous `cached_result` attribute - [#586](https://github.com/PrefectHQ/prefect/issues/586)

## 0.4.0 <Badge text="beta" type="success"/>

Released January 8, 2019

### Features

- Add support for Prefect Cloud - [#374](https://github.com/PrefectHQ/prefect/pull/374), [#406](https://github.com/PrefectHQ/prefect/pull/406), [#473](https://github.com/PrefectHQ/prefect/pull/473), [#491](https://github.com/PrefectHQ/prefect/pull/491)
- Add versioned serialization schemas for `Flow`, `Task`, `Parameter`, `Edge`, `State`, `Schedule`, and `Environment` objects - [#310](https://github.com/PrefectHQ/prefect/pull/310), [#318](https://github.com/PrefectHQ/prefect/pull/318), [#319](https://github.com/PrefectHQ/prefect/pull/319), [#340](https://github.com/PrefectHQ/prefect/pull/340)
- Add ability to provide `ResultHandler`s for storing private result data - [#391](https://github.com/PrefectHQ/prefect/pull/391), [#394](https://github.com/PrefectHQ/prefect/pull/394), [#430](https://github.com/PrefectHQ/prefect/pull/430/)
- Support depth-first execution of mapped tasks and tracking of both the static "parent" and dynamic "children" via `Mapped` states - [#485](https://github.com/PrefectHQ/prefect/pull/485)

### Enhancements

- Add new `TimedOut` state for task execution timeouts - [#255](https://github.com/PrefectHQ/prefect/issues/255)
- Use timezone-aware dates throughout Prefect - [#325](https://github.com/PrefectHQ/prefect/pull/325)
- Add `description` and `tags` arguments to `Parameters` - [#318](https://github.com/PrefectHQ/prefect/pull/318)
- Allow edge `key` checks to be skipped in order to create "dummy" flows from metadata - [#319](https://github.com/PrefectHQ/prefect/pull/319)
- Add new `names_only` keyword to `flow.parameters` - [#337](https://github.com/PrefectHQ/prefect/pull/337)
- Add utility for building GraphQL queries and simple schemas from Python objects - [#342](https://github.com/PrefectHQ/prefect/pull/342)
- Add links to downloadable Jupyter notebooks for all tutorials - [#212](https://github.com/PrefectHQ/prefect/issues/212)
- Add `to_dict` convenience method for `DotDict` class - [#341](https://github.com/PrefectHQ/prefect/issues/341)
- Refactor requirements to a custom `ini` file specification - [#347](https://github.com/PrefectHQ/prefect/pull/347)
- Refactor API documentation specification to `toml` file - [#361](https://github.com/PrefectHQ/prefect/pull/361)
- Add new SQLite tasks for basic SQL scripting and querying - [#291](https://github.com/PrefectHQ/prefect/issues/291)
- Executors now pass `map_index` into the `TaskRunner`s - [#373](https://github.com/PrefectHQ/prefect/pull/373)
- All schedules support `start_date` and `end_date` parameters - [#375](https://github.com/PrefectHQ/prefect/pull/375)
- Add `DateTime` marshmallow field for timezone-aware serialization - [#378](https://github.com/PrefectHQ/prefect/pull/378)
- Adds ability to put variables into context via the config - [#381](https://github.com/PrefectHQ/prefect/issues/381)
- Adds new `client.deploy` method for adding new flows to the Prefect Cloud - [#388](https://github.com/PrefectHQ/prefect/issues/388)
- Add `id` attribute to `Task` class - [#416](https://github.com/PrefectHQ/prefect/issues/416)
- Add new `Resume` state for resuming from `Paused` tasks - [#435](https://github.com/PrefectHQ/prefect/issues/435)
- Add support for heartbeats - [#436](https://github.com/PrefectHQ/prefect/issues/436)
- Add new `Submitted` state for signaling that `Scheduled` tasks have been handled - [#445](https://github.com/PrefectHQ/prefect/issues/445)
- Add ability to add custom environment variables and copy local files into `ContainerEnvironment`s - [#453](https://github.com/PrefectHQ/prefect/issues/453)
- Add `set_secret` method to Client for creating and setting the values of user secrets - [#452](https://github.com/PrefectHQ/prefect/issues/452)
- Refactor runners into `CloudTaskRunner` and `CloudFlowRunner` classes - [#431](https://github.com/PrefectHQ/prefect/issues/431)
- Added functions for loading default `engine` classes from config - [#477](https://github.com/PrefectHQ/prefect/pull/477)

### Fixes

- Fixed issue with `GraphQLResult` reprs - [#374](https://github.com/PrefectHQ/prefect/pull/374)
- `CronSchedule` produces expected results across daylight savings time transitions - [#375](https://github.com/PrefectHQ/prefect/pull/375)
- `utilities.serialization.Nested` properly respects `marshmallow.missing` values - [#398](https://github.com/PrefectHQ/prefect/pull/398)
- Fixed issue in capturing unexpected mapping errors during task runs - [#409](https://github.com/PrefectHQ/prefect/pull/409)
- Fixed issue in `flow.visualize()` so that mapped flow states can be passed and colored - [#387](https://github.com/PrefectHQ/prefect/issues/387)
- Fixed issue where `IntervalSchedule` was serialized at "second" resolution, not lower - [#427](https://github.com/PrefectHQ/prefect/pull/427)
- Fixed issue where `SKIP` signals were preventing multiple layers of mapping - [#455](https://github.com/PrefectHQ/prefect/issues/455)
- Fixed issue with multi-layer mapping in `flow.visualize()` - [#454](https://github.com/PrefectHQ/prefect/issues/454)
- Fixed issue where Prefect Cloud `cached_inputs` weren't being used locally - [#434](https://github.com/PrefectHQ/prefect/issues/434)
- Fixed issue where `Config.set_nested` would have an error if the provided key was nested deeper than an existing terminal key - [#479](https://github.com/PrefectHQ/prefect/pull/479)
- Fixed issue where `state_handlers` were not called for certain signals - [#494](https://github.com/PrefectHQ/prefect/pull/494)

### Breaking Changes

- Remove `NoSchedule` and `DateSchedule` schedule classes - [#324](https://github.com/PrefectHQ/prefect/pull/324)
- Change `serialize()` method to use schemas rather than custom dict - [#318](https://github.com/PrefectHQ/prefect/pull/318)
- Remove `timestamp` property from `State` classes - [#305](https://github.com/PrefectHQ/prefect/pull/305)
- Remove the custom JSON encoder library at `prefect.utilities.json` - [#336](https://github.com/PrefectHQ/prefect/pull/336)
- `flow.parameters` now returns a set of parameters instead of a dictionary - [#337](https://github.com/PrefectHQ/prefect/pull/337)
- Renamed `to_dotdict` -> `as_nested_dict` - [#339](https://github.com/PrefectHQ/prefect/pull/339)
- Moved `prefect.utilities.collections.GraphQLResult` to `prefect.utilities.graphql.GraphQLResult` - [#371](https://github.com/PrefectHQ/prefect/pull/371)
- `SynchronousExecutor` now does _not_ do depth first execution for mapped tasks - [#373](https://github.com/PrefectHQ/prefect/pull/373)
- Renamed `prefect.utilities.serialization.JSONField` -> `JSONCompatible`, removed its `max_size` feature, and no longer automatically serialize payloads as strings - [#376](https://github.com/PrefectHQ/prefect/pull/376)
- Renamed `prefect.utilities.serialization.NestedField` -> `Nested` - [#376](https://github.com/PrefectHQ/prefect/pull/376)
- Renamed `prefect.utilities.serialization.NestedField.dump_fn` -> `NestedField.value_selection_fn` for clarity - [#377](https://github.com/PrefectHQ/prefect/pull/377)
- Local secrets are now pulled from `secrets` in context instead of `_secrets` - [#382](https://github.com/PrefectHQ/prefect/pull/382)
- Remove Task and Flow descriptions, Flow project & version attributes - [#383](https://github.com/PrefectHQ/prefect/issues/383)
- Changed `Schedule` parameter from `on_or_after` to `after` - [#396](https://github.com/PrefectHQ/prefect/issues/396)
- Environments are immutable and return `dict` keys instead of `str`; some arguments for `ContainerEnvironment` are removed - [#398](https://github.com/PrefectHQ/prefect/pull/398)
- `environment.run()` and `environment.build()`; removed the `flows` CLI and replaced it with a top-level CLI command, `prefect run` - [#400](https://github.com/PrefectHQ/prefect/pull/400)
- The `set_temporary_config` utility now accepts a single dict of multiple config values, instead of just a key/value pair, and is located in `utilities.configuration` - [#401](https://github.com/PrefectHQ/prefect/pull/401)
- Bump `click` requirement to 7.0, which changes underscores to hyphens at CLI - [#409](https://github.com/PrefectHQ/prefect/pull/409)
- `IntervalSchedule` rejects intervals of less than one minute - [#427](https://github.com/PrefectHQ/prefect/pull/427)
- `FlowRunner` returns a `Running` state, not a `Pending` state, when flows do not finish - [#433](https://github.com/PrefectHQ/prefect/pull/433)
- Remove the `task_contexts` argument from `FlowRunner.run()` - [#440](https://github.com/PrefectHQ/prefect/pull/440)
- Remove the leading underscore from Prefect-set context keys - [#446](https://github.com/PrefectHQ/prefect/pull/446)
- Removed throttling tasks within the local cluster - [#470](https://github.com/PrefectHQ/prefect/pull/470)
- Even `start_tasks` will not run before their state's `start_time` (if the state is `Scheduled`) - [#474](https://github.com/PrefectHQ/prefect/pull/474)
- `DaskExecutor`'s "processes" keyword argument was renamed "local_processes" - [#477](https://github.com/PrefectHQ/prefect/pull/477)
- Removed the `mapped` and `map_index` kwargs from `TaskRunner.run()`. These values are now inferred automatically - [#485](https://github.com/PrefectHQ/prefect/pull/485)
- The `upstream_states` dictionary used by the Runners only includes `State` values, not lists of `States`. The use case that required lists of `States` is now covered by the `Mapped` state. - [#485](https://github.com/PrefectHQ/prefect/pull/485)

## 0.3.3 <Badge text="alpha" type="warn"/>

Released October 30, 2018

### Features

- Refactor `FlowRunner` and `TaskRunner` into a modular `Runner` pipelines - [#260](https://github.com/PrefectHQ/prefect/pull/260), [#267](https://github.com/PrefectHQ/prefect/pull/267)
- Add configurable `state_handlers` for `FlowRunners`, `Flows`, `TaskRunners`, and `Tasks` - [#264](https://github.com/PrefectHQ/prefect/pull/264), [#267](https://github.com/PrefectHQ/prefect/pull/267)
- Add gmail and slack notification state handlers w/ tutorial - [#274](https://github.com/PrefectHQ/prefect/pull/274), [#294](https://github.com/PrefectHQ/prefect/pull/294)

### Enhancements

- Add a new method `flow.get_tasks()` for easily filtering flow tasks by attribute - [#242](https://github.com/PrefectHQ/prefect/pull/242)
- Add new `JinjaTemplate` for easily rendering jinja templates - [#200](https://github.com/PrefectHQ/prefect/issues/200)
- Add new `PAUSE` signal for halting task execution - [#246](https://github.com/PrefectHQ/prefect/pull/246)
- Add new `Paused` state corresponding to `PAUSE` signal, and new `pause_task` utility - [#251](https://github.com/PrefectHQ/prefect/issues/251)
- Add ability to timeout task execution for all executors except `DaskExecutor(processes=True)` - [#240](https://github.com/PrefectHQ/prefect/issues/240)
- Add explicit unit test to check Black formatting (Python 3.6+) - [#261](https://github.com/PrefectHQ/prefect/pull/261)
- Add ability to set local secrets in user config file - [#231](https://github.com/PrefectHQ/prefect/issues/231), [#274](https://github.com/PrefectHQ/prefect/pull/274)
- Add `is_skipped()` and `is_scheduled()` methods for `State` objects - [#266](https://github.com/PrefectHQ/prefect/pull/266), [#278](https://github.com/PrefectHQ/prefect/pull/278)
- Adds `now()` as a default `start_time` for `Scheduled` states - [#278](https://github.com/PrefectHQ/prefect/pull/278)
- `Signal` classes now pass arguments to underlying `State` objects - [#279](https://github.com/PrefectHQ/prefect/pull/279)
- Run counts are tracked via `Retrying` states - [#281](https://github.com/PrefectHQ/prefect/pull/281)

### Fixes

- Flow consistently raises if passed a parameter that doesn't exist - [#149](https://github.com/PrefectHQ/prefect/issues/149)

### Breaking Changes

- Renamed `scheduled_time` -> `start_time` in `Scheduled` state objects - [#278](https://github.com/PrefectHQ/prefect/pull/278)
- `TaskRunner.check_for_retry` no longer checks for `Retry` states without `start_time` set - [#278](https://github.com/PrefectHQ/prefect/pull/278)
- Swapped the position of `result` and `message` attributes in State initializations, and started storing caught exceptions as results - [#283](https://github.com/PrefectHQ/prefect/issues/283)

## 0.3.2 <Badge text="alpha" type="warn"/>

Released October 2, 2018

### Features

- Local parallelism with `DaskExecutor` - [#151](https://github.com/PrefectHQ/prefect/issues/151), [#186](https://github.com/PrefectHQ/prefect/issues/186)
- Resource throttling based on `tags` - [#158](https://github.com/PrefectHQ/prefect/issues/158), [#186](https://github.com/PrefectHQ/prefect/issues/186)
- `Task.map` for mapping tasks - [#186](https://github.com/PrefectHQ/prefect/issues/186)
- Added `AirFlow` utility for importing Airflow DAGs as Prefect Flows - [#232](https://github.com/PrefectHQ/prefect/pull/232)

### Enhancements

- Use Netlify to deploy docs - [#156](https://github.com/prefecthq/prefect/issues/156)
- Add changelog - [#153](https://github.com/prefecthq/prefect/issues/153)
- Add `ShellTask` - [#150](https://github.com/prefecthq/prefect/issues/150)
- Base `Task` class can now be run as a dummy task - [#191](https://github.com/PrefectHQ/prefect/pull/191)
- New `return_failed` keyword to `flow.run()` for returning failed tasks - [#205](https://github.com/PrefectHQ/prefect/pull/205)
- some minor changes to `flow.visualize()` for visualizing mapped tasks and coloring nodes by state - [#202](https://github.com/PrefectHQ/prefect/issues/202)
- Added new `flow.replace()` method for swapping out tasks within flows - [#230](https://github.com/PrefectHQ/prefect/pull/230)
- Add `debug` kwarg to `DaskExecutor` for optionally silencing dask logs - [#209](https://github.com/PrefectHQ/prefect/issues/209)
- Update `BokehRunner` for visualizing mapped tasks - [#220](https://github.com/PrefectHQ/prefect/issues/220)
- Env var configuration settings are typed - [#204](https://github.com/PrefectHQ/prefect/pull/204)
- Implement `map` functionality for the `LocalExecutor` - [#233](https://github.com/PrefectHQ/prefect/issues/233)

### Fixes

- Fix issue with Versioneer not picking up git tags - [#146](https://github.com/prefecthq/prefect/issues/146)
- `DotDicts` can have non-string keys - [#193](https://github.com/prefecthq/prefect/issues/193)
- Fix unexpected behavior in assigning tags using contextmanagers - [#190](https://github.com/PrefectHQ/prefect/issues/190)
- Fix bug in initialization of Flows with only `edges` - [#225](https://github.com/PrefectHQ/prefect/pull/225)
- Remove "bottleneck" when creating pipelines of mapped tasks - [#224](https://github.com/PrefectHQ/prefect/pull/224)

### Breaking Changes

- Runner refactor - [#221](https://github.com/PrefectHQ/prefect/pull/221)
- Cleaned up signatures of `TaskRunner` methods - [#171](https://github.com/prefecthq/prefect/issues/171)
- Locally, Python 3.4 users can not run the more advanced parallel executors (`DaskExecutor`) [#186](https://github.com/PrefectHQ/prefect/issues/186)

## 0.3.1 <Badge text="alpha" type="warn"/>

Released September 6, 2018

### Features

- Support for user configuration files - [#195](https://github.com/PrefectHQ/prefect/pull/195)

### Enhancements

- None

### Fixes

- Let DotDicts accept non-string keys - [#193](https://github.com/PrefectHQ/prefect/pull/193), [#194](https://github.com/PrefectHQ/prefect/pull/194)

### Breaking Changes

- None

## 0.3.0 <Badge text="alpha" type="warn"/>

Released August 20, 2018

### Features

- BokehRunner - [#104](https://github.com/prefecthq/prefect/issues/104), [#128](https://github.com/prefecthq/prefect/issues/128)
- Control flow: `ifelse`, `switch`, and `merge` - [#92](https://github.com/prefecthq/prefect/issues/92)
- Set state from `reference_tasks` - [#95](https://github.com/prefecthq/prefect/issues/95), [#137](https://github.com/prefecthq/prefect/issues/137)
- Add flow `Registry` - [#90](https://github.com/prefecthq/prefect/issues/90)
- Output caching with various `cache_validators` - [#84](https://github.com/prefecthq/prefect/issues/84), [#107](https://github.com/prefecthq/prefect/issues/107)
- Dask executor - [#82](https://github.com/prefecthq/prefect/issues/82), [#86](https://github.com/prefecthq/prefect/issues/86)
- Automatic input caching for retries, manual-only triggers - [#78](https://github.com/prefecthq/prefect/issues/78)
- Functional API for `Flow` definition
- `State` classes
- `Signals` to transmit `State`

### Enhancements

- Add custom syntax highlighting to docs - [#141](https://github.com/prefecthq/prefect/issues/141)
- Add `bind()` method for tasks to call without copying - [#132](https://github.com/prefecthq/prefect/issues/132)
- Cache expensive flow graph methods - [#125](https://github.com/prefecthq/prefect/issues/125)
- Docker environments - [#71](https://github.com/prefecthq/prefect/issues/71)
- Automatic versioning via Versioneer - [#70](https://github.com/prefecthq/prefect/issues/70)
- `TriggerFail` state - [#67](https://github.com/prefecthq/prefect/issues/67)
- State classes - [#59](https://github.com/prefecthq/prefect/issues/59)

### Fixes

- None

### Breaking Changes

- None<|MERGE_RESOLUTION|>--- conflicted
+++ resolved
@@ -23,11 +23,8 @@
 ### Fixes
 
 - Fix `auth create-token` CLI command specifying deprecated `role` instead of `scope` - [#2336](https://github.com/PrefectHQ/prefect/issues/2336)
-<<<<<<< HEAD
 - Fix local schedules not continuing to schedule on errors outside of runner's control - [#2133](https://github.com/PrefectHQ/prefect/issues/2133)
-=======
 - Fix `get_latest_cached_states` pulling incorrect upstream cached states when using Core server as the backend - [#2343](https://github.com/PrefectHQ/prefect/issues/2343)
->>>>>>> a2cb40c2
 
 ### Deprecations
 
