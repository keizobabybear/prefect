--- conflicted
+++ resolved
@@ -52,8 +52,6 @@
     assert await storage_block.read(key) == user_data
 
 
-@pytest.mark.parametrize("user_data", TEST_DATA)
-<<<<<<< HEAD
 async def test_azure_blob_storage_block_write_and_read_roundtrips(
     user_data, monkeypatch
 ):
@@ -79,7 +77,9 @@
 
     key = await storage_block.write(user_data)
     assert await storage_block.read(key) == user_data
-=======
+
+
+@pytest.mark.parametrize("user_data", TEST_DATA)
 async def test_s3_block_write_and_read_roundtrips(user_data):
     with mock_s3():
         # initialize mock-aws with an S3 bucket to write to
@@ -91,5 +91,4 @@
         )
 
         storage_token = await storage_block.write(user_data)
-        assert await storage_block.read(storage_token) == user_data
->>>>>>> ac0855b8
+        assert await storage_block.read(storage_token) == user_data