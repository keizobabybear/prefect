from pydantic import BaseSettings, Field, SecretStr


class DatabaseSettings(BaseSettings):
    class Config:
        env_prefix = "ORION_DATABASE_"
        frozen = True

<<<<<<< HEAD
    connection_url: str = "sqlite+aiosqlite:////tmp/orion.db"
=======
    connection_url: SecretStr = "sqlite:///tmp/orion.db"
>>>>>>> 13e4fc40
    echo: bool = True


class Settings(BaseSettings):
    class Config:
        env_prefix = "ORION_"
        frozen = True

    # debug
    test_mode = False

    # logging
    logging_level: str = "INFO"

    # database
    # using `default_factory` avoids instantiating the default value until the parent
    # settings class is instantiated
    database: DatabaseSettings = Field(default_factory=DatabaseSettings)<|MERGE_RESOLUTION|>--- conflicted
+++ resolved
@@ -6,11 +6,7 @@
         env_prefix = "ORION_DATABASE_"
         frozen = True
 
-<<<<<<< HEAD
     connection_url: str = "sqlite+aiosqlite:////tmp/orion.db"
-=======
-    connection_url: SecretStr = "sqlite:///tmp/orion.db"
->>>>>>> 13e4fc40
     echo: bool = True
 
 
