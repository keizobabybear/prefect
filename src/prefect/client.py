"""
Asynchronous client implementation for communicating with the [Orion REST API](/api-ref/rest-api/).

Explore the client by communicating with an in-memory webserver - no setup required:

<div class="termy">
```
$ # start python REPL with native await functionality
$ python -m asyncio
>>> from prefect.client import OrionClient
>>> async with OrionClient() as client:
...     response = await client.hello()
...     print(response.json())
👋
```
</div>
"""
from functools import wraps
from typing import TYPE_CHECKING, Any, Dict, Iterable, List, Tuple, Union
from uuid import UUID

import anyio
import httpx
import httpx._types as httpx_types
import pydantic

import prefect
from prefect import exceptions
from prefect.orion import schemas
from prefect.orion.api.server import app as orion_app
from prefect.orion.orchestration.rules import OrchestrationResult
from prefect.orion.schemas.data import DataDocument
from prefect.orion.schemas.states import Scheduled
from prefect.utilities.logging import get_logger

if TYPE_CHECKING:
    from prefect.flows import Flow
    from prefect.tasks import Task


def inject_client(fn):
    """
    Simple helper to provide a context managed client to a asynchronous function.

    The decorated function _must_ take a `client` kwarg and if a client is passed when
    called it will be used instead of creating a new one, but it will not be context
    managed as it is assumed that the caller is managing the context.
    """

    @wraps(fn)
    async def wrapper(*args, **kwargs):
        if "client" in kwargs:
            return await fn(*args, **kwargs)
        else:
            client = OrionClient()
            async with client:
                return await fn(*args, client=client, **kwargs)

    return wrapper


class OrionClient:
    """
    An asynchronous client for interacting with the [Orion REST API](/api-ref/rest-api/).

    Args:
        host: the Orion API URL
        httpx_settings: an optional dictionary of settings to pass to the underlying `httpx.AsyncClient`

    Examples:

        Say hello to an Orion server

        >>> async with OrionClient() as client:
        >>>     response = await client.hello()
        >>>
        >>> print(response.json())
        👋
    """

    def __init__(
        self, host: str = prefect.settings.orion_host, httpx_settings: dict = None
    ) -> None:
        httpx_settings = httpx_settings or {}

        if host:
            # Connect to an existing instance
            if "app" in httpx_settings:
                raise ValueError(
                    "Invalid httpx settings: `app` cannot be set with `host`, "
                    "`app` is only for use with ephemeral instances."
                )
            httpx_settings.setdefault("base_url", host)
        else:
            # Connect to an ephemeral app
            httpx_settings.setdefault("app", orion_app)
            httpx_settings.setdefault("base_url", "http://orion")

        self._client = httpx.AsyncClient(**httpx_settings)
        self.logger = get_logger("client")

    async def post(self, route: str, **kwargs) -> httpx.Response:
        """
        Send a POST request to the provided route.

        Args:
            route: the path to make the request to
            **kwargs: see [`httpx.request`](https://www.python-httpx.org/api/)

        Raises:
            httpx.HTTPStatusError: if a non-200 status code is returned

        Returns:
            an `httpx.Response` object
        """
        response = await self._client.post(route, **kwargs)
        # TODO: We may not _always_ want to raise bad status codes but for now we will
        #       because response.json() will throw misleading errors and this will ease
        #       development
        response.raise_for_status()
        return response

    async def patch(self, route: str, **kwargs) -> httpx.Response:
        """
        Send a PATCH request to the provided route.

        Args:
            route: the path to make the request to
            **kwargs: see [`httpx.request`](https://www.python-httpx.org/api/)

        Raises:
            httpx.HTTPStatusError: if a non-200 status code is returned

        Returns:
            an `httpx.Response` object
        """
        response = await self._client.patch(route, **kwargs)
        response.raise_for_status()
        return response

    async def get(
        self,
        route: str,
        **kwargs,
    ) -> httpx.Response:
        """
        Send a GET request to the provided route.

        Args:
            route: the path to make the request to
            **kwargs: see [`httpx.request`](https://www.python-httpx.org/api/)

        Raises:
            httpx.HTTPStatusError: if a non-200 status code is returned

        Returns:
            an `httpx.Response` object
        """
        response = await self._client.get(route, **kwargs)
        # TODO: We may not _always_ want to raise bad status codes but for now we will
        #       because response.json() will throw misleading errors and this will ease
        #       development
        response.raise_for_status()
        return response

    # API methods ----------------------------------------------------------------------

    async def hello(self) -> httpx.Response:
        """
        Send a GET request to /hello for testing purposes.
        """
        return await self.get("/admin/hello")

    async def create_flow(self, flow: "Flow") -> UUID:
        """
        Create a flow in Orion.

        Args:
            flow: a [Flow][prefect.flows.Flow] object

        Raises:
            httpx.RequestError: if a flow was not created for any reason

        Returns:
            the ID of the flow in the backend
        """
        flow_data = schemas.actions.FlowCreate(name=flow.name)
        response = await self.post("/flows/", json=flow_data.dict(json_compatible=True))

        flow_id = response.json().get("id")
        if not flow_id:
            raise httpx.RequestError(f"Malformed response: {response}")

        # Return the id of the created flow
        return UUID(flow_id)

    async def read_flow(self, flow_id: UUID) -> schemas.core.Flow:
        """
        Query Orion for a flow by id.

        Args:
            flow_id: the flow ID of interest

        Returns:
            a [Flow model][prefect.orion.schemas.core.Flow] representation of the flow
        """
        response = await self.get(f"/flows/{flow_id}")
        return schemas.core.Flow.parse_obj(response.json())

    async def read_flows(
        self,
        *,
        flow_filter: schemas.filters.FlowFilter = None,
    ) -> List[schemas.core.Flow]:
        body = {}
        if flow_filter:
            body["flows"] = flow_filter.dict(json_compatible=True)

        response = await self.post(f"/flows/filter", json=body)
        return pydantic.parse_obj_as(List[schemas.core.Flow], response.json())

    async def read_flow_by_name(
        self,
        flow_name: str,
    ) -> schemas.core.Flow:
        """
        Query Orion for a flow by name.

        Args:
            flow_name: the name of a flow

        Returns:
            a fully hydrated [Flow model][prefect.orion.schemas.core.Flow]
        """
        response = await self.get(f"/flows/name/{flow_name}")
        return schemas.core.Deployment.parse_obj(response.json())

    async def create_flow_run_from_deployment(
        self,
        deployment: schemas.core.Deployment,
        *,
        parameters: Dict[str, Any] = None,
        context: dict = None,
        state: schemas.states.State = None,
    ) -> UUID:
        """
        Create a flow run for a deployment.

        Args:
            deployment: The deployment model to create the flow run from
            parameters: Parameter overrides for this flow run. Merged with the
                deployment defaults
            context: Optional run context data
            state: The initial state for the run. If not provided, defaults to
                `Scheduled` for now. Should always be a `Scheduled` type.

        Raises:
            httpx.RequestError: if Orion does not successfully create a run for any reason

        Returns:
            The flow run id
        """
        parameters = parameters or {}
        context = context or {}
        state = state or Scheduled()

        flow_run_data = schemas.actions.FlowRunCreate(
            flow_id=deployment.flow_id,
            deployment_id=deployment.id,
            flow_version=None,  # Not yet determined
            parameters=parameters,
            context=context,
            state=state,
        )

        response = await self.post(
            "/flow_runs/", json=flow_run_data.dict(json_compatible=True)
        )
        flow_run_id = response.json().get("id")
        if not flow_run_id:
            raise httpx.RequestError(f"Malformed response: {response}")

        return UUID(flow_run_id)

    async def create_flow_run(
        self,
        flow: "Flow",
        name: str = None,
        parameters: Dict[str, Any] = None,
        context: dict = None,
        tags: Iterable[str] = None,
        parent_task_run_id: UUID = None,
        state: schemas.states.State = None,
    ) -> UUID:
        """
        Create a flow run for a flow.

        Args:
            flow: The flow model to create the flow run for
            name: An optional name for the flow run
            parameters: Parameter overrides for this flow run.
            context: Optional run context data
            tags: a list of tags to apply to this flow run
            parent_task_run_id: if a subflow run is being created, the placeholder task run ID
                of the parent flow
            state: The initial state for the run. If not provided, defaults to
                `Scheduled` for now. Should always be a `Scheduled` type.

        Raises:
            httpx.RequestError: if Orion does not successfully create a run for any reason

        Returns:
            The flow run id
        """
        parameters = parameters or {}
        context = context or {}

        if state is None:
            state = schemas.states.Pending()

        # Retrieve the flow id
        flow_id = await self.create_flow(flow)

        flow_run_create = schemas.actions.FlowRunCreate(
            flow_id=flow_id,
            flow_version=flow.version,
            name=name,
            parameters=parameters,
            context=context,
            tags=list(tags or []),
            parent_task_run_id=parent_task_run_id,
            state=state,
        )

        flow_run_create_json = flow_run_create.dict(json_compatible=True)

        response = await self.post("/flow_runs/", json=flow_run_create_json)
        flow_run_id = response.json().get("id")
        if not flow_run_id:
            raise httpx.RequestError(f"Malformed response: {response}")

        return UUID(flow_run_id)

    async def update_flow_run(
        self, flow_run_id: UUID, flow_version: str = None, parameters: dict = None
    ) -> None:
        """
        Update a flow run's details.

        Args:
            flow_run_id: the run ID to update
            flow_version: a new version string for the flow run
            parameters: a dictionary of updated parameter values for the run

        Returns:
            an `httpx.Response` object from the PATCH request
        """
        params = {}
        if flow_version is not None:
            params["flow_version"] = flow_version
        if parameters is not None:
            params["parameters"] = parameters
        flow_run_data = schemas.actions.FlowRunUpdate(**params)

        return await self.patch(
            f"/flow_runs/{flow_run_id}",
            json=flow_run_data.dict(json_compatible=True, exclude_unset=True),
        )

    async def create_deployment(
        self,
        flow_id: UUID,
        name: str,
        flow_data: DataDocument,
        schedule: schemas.schedules.SCHEDULE_TYPES = None,
        parameters: Dict[str, Any] = None,
        tags: List[str] = None,
    ) -> UUID:
        """
        Create a flow deployment in Orion.

        Args:
            flow_id: the flow ID to create a deployment for
            name: the name of the deployment
            flow_data: a data document that can be resolved into a flow object or script
            schedule: an optional schedule to apply to the deployment
            tags: an optional list of tags to apply to the deployment

        Raises:
            httpx.RequestError: if the deployment was not created for any reason

        Returns:
            the ID of the deployment in the backend
        """
        deployment_create = schemas.actions.DeploymentCreate(
            flow_id=flow_id,
            name=name,
            schedule=schedule,
            flow_data=flow_data,
            parameters=dict(parameters or {}),
            tags=list(tags or []),
        )

        response = await self.post(
            "/deployments/", json=deployment_create.dict(json_compatible=True)
        )
        deployment_id = response.json().get("id")
        if not deployment_id:
            raise httpx.RequestError(f"Malformed response: {response}")

        return UUID(deployment_id)

    async def read_deployment(
        self,
        deployment_id: UUID,
    ) -> schemas.core.Deployment:
        response = await self.get(f"/deployments/{deployment_id}")
        return schemas.core.Deployment.parse_obj(response.json())

    async def read_deployment_by_name(
        self,
        name: str,
    ) -> schemas.core.Deployment:
        response = await self.get(f"/deployments/name/{name}")
        return schemas.core.Deployment.parse_obj(response.json())

    async def read_deployments(self) -> schemas.core.Deployment:
        response = await self.post(f"/deployments/filter")
        return pydantic.parse_obj_as(List[schemas.core.Deployment], response.json())

    async def read_flow_run(self, flow_run_id: UUID) -> schemas.core.FlowRun:
        response = await self.get(f"/flow_runs/{flow_run_id}")
        return schemas.core.FlowRun.parse_obj(response.json())

    async def read_flow_runs(
        self,
        *,
        flow_filter: schemas.filters.FlowFilter = None,
        flow_run_filter: schemas.filters.FlowRunFilter = None,
        task_run_filter: schemas.filters.TaskRunFilter = None,
    ) -> List[schemas.core.FlowRun]:
        body = {}
        if flow_filter:
            body["flows"] = flow_filter.dict(json_compatible=True)
        if flow_run_filter:
            body["flow_runs"] = flow_run_filter.dict(json_compatible=True)
        if task_run_filter:
            body["task_runs"] = task_run_filter.dict(json_compatible=True)

        response = await self.post(f"/flow_runs/filter", json=body)
        return pydantic.parse_obj_as(List[schemas.core.FlowRun], response.json())

    async def persist_data(
        self,
        data: bytes,
    ) -> DataDocument:
        response = await self.post("/data/persist", content=data)
        orion_doc = DataDocument.parse_obj(response.json())
        return orion_doc

    async def retrieve_data(
        self,
        orion_datadoc: DataDocument,
    ) -> bytes:
        if orion_datadoc.has_cached_data():
            return orion_datadoc.decode()

        response = await self.post(
            "/data/retrieve", json=orion_datadoc.dict(json_compatible=True)
        )
        return response.content

    async def persist_object(self, obj: Any, encoder: str = "cloudpickle"):
        datadoc = DataDocument.encode(encoding=encoder, data=obj)
        return await self.persist_data(datadoc.json().encode())

    async def retrieve_object(self, orion_datadoc: DataDocument) -> Any:
        datadoc = DataDocument.parse_raw(await self.retrieve_data(orion_datadoc))
        return datadoc.decode()

    async def set_flow_run_state(
        self,
        flow_run_id: UUID,
        state: schemas.states.State,
        force: bool = False,
        orion_doc: schemas.data.DataDocument = None,
    ) -> OrchestrationResult:
        state_data = schemas.actions.StateCreate(
            type=state.type,
            message=state.message,
            data=orion_doc or state.data,
            state_details=state.state_details,
        )
        state_data.state_details.flow_run_id = flow_run_id

        # Attempt to serialize the given data
        try:
            state_data_json = state_data.dict(json_compatible=True)
        except TypeError:
            # Drop the user data
            state_data.data = None
            state_data_json = state_data.dict(json_compatible=True)

        response = await self.post(
            f"/flow_runs/{flow_run_id}/set_state",
            json=dict(state=state_data_json, force=force),
        )
        return OrchestrationResult.parse_obj(response.json())

    async def read_flow_run_states(
        self, flow_run_id: UUID
    ) -> List[schemas.states.State]:
        response = await self.get(
            "/flow_run_states/", params=dict(flow_run_id=flow_run_id)
        )
        return pydantic.parse_obj_as(List[schemas.states.State], response.json())

    async def create_task_run(
        self,
        task: "Task",
        flow_run_id: UUID,
        dynamic_key: str,
        name: str = None,
        extra_tags: Iterable[str] = None,
        state: schemas.states.State = None,
        task_inputs: Dict[
            str,
            List[
                Union[
                    schemas.core.TaskRunResult,
                    schemas.core.Parameter,
                    schemas.core.Constant,
                ]
            ],
        ] = None,
    ) -> UUID:
        """
        Create a task run

        Args:
            task: The Task to run
            flow_run_id: The flow run id with which to associate the task run
            dynamic_key: A key unique to this particular run of a Task within the flow
            name: An optional name for the task run
            extra_tags: an optional list of extra tags to apply to the task run in
                addition to `task.tags`
            state: The initial state for the run. If not provided, defaults to
                `Pending` for now. Should always be a `Scheduled` type.
            task_inputs: the set of inputs passed to the task

        Returns:
            The UUID of the newly created task run
        """
        tags = set(task.tags).union(extra_tags or [])

        if state is None:
            state = schemas.states.Pending()

        task_run_data = schemas.actions.TaskRunCreate(
            name=name or f"{task.name}-{task.task_key[:8]}-{dynamic_key}",
            flow_run_id=flow_run_id,
            task_key=task.task_key,
            dynamic_key=dynamic_key,
            tags=list(tags),
            empirical_policy=schemas.core.TaskRunPolicy(
                max_retries=task.retries,
                retry_delay_seconds=task.retry_delay_seconds,
            ),
            state=state,
            task_inputs=task_inputs or {},
        )

        response = await self.post(
            "/task_runs/", json=task_run_data.dict(json_compatible=True)
        )
        task_run_id = response.json().get("id")
        if not task_run_id:
            raise Exception(f"Malformed response: {response}")

        return UUID(task_run_id)

    async def read_task_run(self, task_run_id: UUID) -> schemas.core.TaskRun:
        response = await self.get(f"/task_runs/{task_run_id}")
        return schemas.core.TaskRun.parse_obj(response.json())

    async def propose_state(
        self,
        state: schemas.states.State,
        task_run_id: UUID = None,
        flow_run_id: UUID = None,
    ) -> schemas.states.State:

        # Determine if working with a task run or flow run
        if not task_run_id and not flow_run_id:
            raise ValueError("You must provide either a `task_run_id` or `flow_run_id`")

        orion_doc = None
        # Exchange the user data document for an orion data document
        if state.data:
<<<<<<< HEAD
            state = state.copy()
            state.data = await self.persist_data(state.data.json().encode())
=======
            # persist data reference in Orion
            orion_doc = await self.persist_data(state.data.json().encode())
>>>>>>> a7fb6a6b

        # Attempt to set the state
        if task_run_id:
            response = await self.set_task_run_state(
                task_run_id, state, orion_doc=orion_doc
            )
        elif flow_run_id:
            response = await self.set_flow_run_state(
                flow_run_id, state, orion_doc=orion_doc
            )
        else:
            raise ValueError(
                "Neither flow run id or task run id were provided. At least one must "
                "be given."
            )

        # Parse the response to return the new state
        if response.status == schemas.responses.SetStateStatus.ACCEPT:
            # Update the state with the details if provided
            if response.state.state_details:
                state.state_details = response.state.state_details
            return state

        elif response.status == schemas.responses.SetStateStatus.ABORT:
            raise exceptions.Abort(response.details.reason)

        elif response.status == schemas.responses.SetStateStatus.WAIT:
            print(
                f"Received wait instruction for {response.details.delay_seconds}s: "
                f"{response.details.reason}"
            )
            await anyio.sleep(response.details.delay_seconds)
            return await self.propose_state(
                state, task_run_id=task_run_id, flow_run_id=flow_run_id
            )

        elif response.status == schemas.responses.SetStateStatus.REJECT:
            server_state = response.state
<<<<<<< HEAD
=======
            if server_state.data:
                if server_state.data.encoding == "orion":
                    datadoc = DataDocument.parse_raw(
                        await self.retrieve_data(server_state.data)
                    )
                    server_state.data = datadoc
>>>>>>> a7fb6a6b
            return server_state

        else:
            raise ValueError(
                f"Received unexpected `SetStateStatus` from server: {response.status!r}"
            )

    async def set_task_run_state(
        self,
        task_run_id: UUID,
        state: schemas.states.State,
        force: bool = False,
        orion_doc: schemas.data.DataDocument = None,
    ) -> OrchestrationResult:
        state_data = schemas.actions.StateCreate(
            type=state.type,
            message=state.message,
            data=orion_doc or state.data,
            state_details=state.state_details,
        )
        state_data.state_details.task_run_id = task_run_id

        # Attempt to serialize the given data
        try:
            state_data_json = state_data.dict(json_compatible=True)
        except TypeError:
            # Drop the user data
            state_data.data = None
            state_data_json = state_data.dict(json_compatible=True)

        response = await self.post(
            f"/task_runs/{task_run_id}/set_state",
            json=dict(state=state_data_json, force=force),
        )
        return OrchestrationResult.parse_obj(response.json())

    async def read_task_run_states(
        self, task_run_id: UUID
    ) -> List[schemas.states.State]:
        response = await self.get(
            "/task_run_states", params=dict(task_run_id=task_run_id)
        )
        return pydantic.parse_obj_as(List[schemas.states.State], response.json())

    async def __aenter__(self):
        await self._client.__aenter__()
        return self

    async def __aexit__(self, *exc_info):
        return await self._client.__aexit__(*exc_info)

    def __enter__(self):
        raise RuntimeError(
            "The `OrionClient` must be entered with an async context. Use 'async "
            "with OrionClient(...)' not 'with OrionClient(...)'"
        )

    def __exit__(self, *_):
        assert False, "This should never be called but must be defined for __enter__"<|MERGE_RESOLUTION|>--- conflicted
+++ resolved
@@ -597,13 +597,8 @@
         orion_doc = None
         # Exchange the user data document for an orion data document
         if state.data:
-<<<<<<< HEAD
-            state = state.copy()
-            state.data = await self.persist_data(state.data.json().encode())
-=======
             # persist data reference in Orion
             orion_doc = await self.persist_data(state.data.json().encode())
->>>>>>> a7fb6a6b
 
         # Attempt to set the state
         if task_run_id:
@@ -642,15 +637,12 @@
 
         elif response.status == schemas.responses.SetStateStatus.REJECT:
             server_state = response.state
-<<<<<<< HEAD
-=======
             if server_state.data:
                 if server_state.data.encoding == "orion":
                     datadoc = DataDocument.parse_raw(
                         await self.retrieve_data(server_state.data)
                     )
                     server_state.data = datadoc
->>>>>>> a7fb6a6b
             return server_state
 
         else:
