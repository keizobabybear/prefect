--- conflicted
+++ resolved
@@ -60,27 +60,14 @@
         constant_result = ConstantResult(value="hello world")
         assert constant_result.read("this param isn't used") is constant_result
 
-<<<<<<< HEAD
-    def test_write_doesnt_write_new_value(self):
-        constant_result = ConstantResult(value="untouchable!")
-=======
     def test_write_raises(self):
         constant_result = ConstantResult("untouchable!")
->>>>>>> f3a1cbe3
 
         with pytest.raises(ValueError):
             constant_result.write("nvm")
 
-<<<<<<< HEAD
-    def test_write_returns_value(self):
-        constant_result = ConstantResult(value="constant value")
-
-        output = constant_result.write("constant value")
-        assert output is output
-=======
         with pytest.raises(ValueError):
             constant_result.write("untouchable!")
->>>>>>> f3a1cbe3
 
     def test_handles_none_as_constant(self):
         constant_result = ConstantResult(value=None)
