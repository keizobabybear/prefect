--- conflicted
+++ resolved
@@ -40,14 +40,10 @@
 <script lang="ts" setup>
 import { Api, Query, Endpoints } from '@/plugins/api'
 import { FlowRun, Flow } from '@/typings/objects'
-import { computed, onBeforeUnmount, onBeforeMount, ref, Ref, watch, onMounted } from 'vue'
+import { computed, onBeforeUnmount, onBeforeMount, ref, Ref, watch } from 'vue'
 import { CopyButton } from '@prefecthq/orion-design'
-<<<<<<< HEAD
 import { media } from '@prefecthq/orion-design/utilities'
 
-=======
-import media from '@/utilities/media'
->>>>>>> a01914bf
 import { useRoute, onBeforeRouteLeave } from 'vue-router'
 import { useFiltersStore } from '@/../packages/orion-design/src/stores/filters'
 
