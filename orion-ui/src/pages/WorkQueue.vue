--- conflicted
+++ resolved
@@ -22,14 +22,9 @@
         <template #upcoming-runs>
           <WorkQueueFlowRunsList v-if="workQueue" :work-queue="workQueue" />
         </template>
-<<<<<<< HEAD
-        <template #runs>
-          <FlowRunList v-if="flowRuns.length" :flow-runs="flowRuns" disabled :selected="selectedFlowRuns" />
-=======
 
         <template #runs>
           <FlowRunList v-if="flowRuns.length" :flow-runs="flowRuns" disabled :selected="[]" />
->>>>>>> 49a3f7ee
           <PEmptyResults v-else>
             <template #message>
               No runs from the last 7 days
@@ -47,17 +42,10 @@
 
 
 <script lang="ts" setup>
-<<<<<<< HEAD
-  import { WorkQueueDetails, PageHeadingWorkQueue, FlowRunList, WorkQueueFlowRunsList, CodeBanner, localization, useFlowRunFilterFromParam } from '@prefecthq/orion-design'
-  import { media } from '@prefecthq/prefect-design'
-  import { useSubscription, useRouteParam } from '@prefecthq/vue-compositions'
-  import { computed, watch, ref, Ref } from 'vue'
-=======
   import { WorkQueueDetails, PageHeadingWorkQueue, FlowRunList, WorkQueueFlowRunsList, CodeBanner, localization, useRecentFlowRunFilter } from '@prefecthq/orion-design'
   import { media } from '@prefecthq/prefect-design'
   import { useSubscription, useRouteParam, useSubscriptionWithDependencies } from '@prefecthq/vue-compositions'
   import { computed, watch } from 'vue'
->>>>>>> 49a3f7ee
   import { useRouter } from 'vue-router'
   import { useToast } from '@/compositions'
   import { routes } from '@/router'
@@ -83,30 +71,9 @@
     interval: 300000,
   }
 
-
   const workQueueSubscription = useSubscription(workQueuesApi.getWorkQueue, [workQueueId.value], subscriptionOptions)
   const workQueue = computed(() => workQueueSubscription.response)
 
-<<<<<<< HEAD
-  const workQueueName = async () => await workQueuesApi.getWorkQueue(workQueueId.value)
-
-
-  const WQfilter = async ()=> {
-    const { name } = await workQueueName()
-    const fill = useFlowRunFilterFromParam({ workQueues: [name] })
-    console.log('fill', fill.filter.value)
-    return fill.filter.value
-  }
-
-  console.log('filter', await WQfilter())
-
-
-  const flowRunsSubscription = useSubscription(flowRunsApi.getFlowRuns, [await WQfilter()], subscriptionOptions)
-  const flowRuns = computed(()=> flowRunsSubscription.response ?? [])
-
-  const selectedFlowRuns = ref([])
-
-=======
   const workQueueName = computed(() => workQueue.value ? [workQueue.value.name] : [])
   const flowRunFilter = useRecentFlowRunFilter({ states: [], workQueues: workQueueName })
 
@@ -114,7 +81,6 @@
 
   const flowRunsSubscription = useSubscriptionWithDependencies(flowRunsApi.getFlowRuns, flowRunsFilterArgs)
   const flowRuns = computed(() => flowRunsSubscription.response ?? [])
->>>>>>> 49a3f7ee
 
   const routeToQueues = (): void => {
     router.push(routes.workQueues())
