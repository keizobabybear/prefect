"""
Module containing the base workflow task class and decorator - for most use cases, using the [`@task` decorator][prefect.tasks.task] is preferred.
"""
# This file requires type-checking with pyright because mypy does not yet support PEP612
# See https://github.com/python/mypy/issues/8645

import datetime
import inspect
<<<<<<< HEAD
=======
import warnings
>>>>>>> 60c42d54
from copy import copy
from functools import partial, update_wrapper
from typing import (
    TYPE_CHECKING,
    Any,
    Awaitable,
    Callable,
    Coroutine,
    Dict,
    Generic,
    Iterable,
    NoReturn,
    Optional,
    TypeVar,
    Union,
    cast,
    overload,
)

from typing_extensions import ParamSpec

from prefect.exceptions import ReservedArgumentError
from prefect.futures import PrefectFuture
from prefect.utilities.asyncio import Async, Sync
from prefect.utilities.callables import get_call_parameters
from prefect.utilities.hashing import hash_objects, stable_hash, to_qualified_name

if TYPE_CHECKING:
    from prefect.context import TaskRunContext


T = TypeVar("T")  # Generic type var for capturing the inner return type of async funcs
R = TypeVar("R")  # The return type of the user's function
P = ParamSpec("P")  # The parameters of the task


def task_input_hash(
    context: "TaskRunContext", arguments: Dict[str, Any]
) -> Optional[str]:
    """
    A task cache key implementation which hashes all inputs to the task using a JSON or
    cloudpickle serializer. If any arguments are not JSON serializable, the pickle
    serializer is used as a fallback. If cloudpickle fails, this will return a null key
    indicating that a cache key could not be generated for the given inputs.

    Arguments:
        context: the active `TaskRunContext`
        arguments: a dictionary of arguments to be passed to the underlying task

    Returns:
        a string hash if hashing succeeded, else `None`
    """
    return hash_objects(
        # We use the task key to get the qualified name for the task and include the
        # task functions `co_code` bytes to avoid caching when the underlying function
        # changes
        context.task.task_key,
        context.task.fn.__code__.co_code,
        arguments,
    )


class Task(Generic[P, R]):
    """
    A Prefect task definition.

    !!! note
        We recommend using [the `@task` decorator][prefect.tasks.task] for most use-cases.

    Wraps a function with an entrypoint to the Prefect engine. Calling this class within a flow function
    creates a new task run.

    To preserve the input and output types, we use the generic type variables P and R for "Parameters" and
    "Returns" respectively.

    Args:
        name: An optional name for the task; if not provided, the name will be inferred
            from the given function.
        description: An optional string description for the task.
        tags: An optional set of tags to be associated with runs of this task. These
            tags are combined with any tags defined by a `prefect.tags` context at
            task runtime.
        cache_key_fn: An optional callable that, given the task run context and call
            parameters, generates a string key; if the key matches a previous completed
            state, that state result will be restored instead of running the task again.
        cache_expiration: An optional amount of time indicating how long cached states
            for this task should be restorable; if not provided, cached states will
            never expire.
        retries: An optional number of times to retry on task run failure.
        retry_delay_seconds: An optional number of seconds to wait before retrying the
            task after failure. This is only applicable if `retries` is nonzero.
    """

    # NOTE: These parameters (types, defaults, and docstrings) should be duplicated
    #       exactly in the @task decorator
    def __init__(
        self,
        fn: Callable[P, R],
        name: str = None,
        description: str = None,
        tags: Iterable[str] = None,
        cache_key_fn: Callable[
            ["TaskRunContext", Dict[str, Any]], Optional[str]
        ] = None,
        cache_expiration: datetime.timedelta = None,
        retries: int = 0,
        retry_delay_seconds: Union[float, int] = 0,
    ):
        if not callable(fn):
            raise TypeError("'fn' must be callable")

        self.description = description or inspect.getdoc(fn)
        update_wrapper(self, fn)
        self.fn = fn
        self.isasync = inspect.iscoroutinefunction(self.fn)

        self.name = _register_task(self, (name or self.fn.__name__))

        if "wait_for" in inspect.signature(self.fn).parameters:
            raise ReservedArgumentError(
                "'wait_for' is a reserved argument name and cannot be used in task functions."
            )

        self.tags = set(tags if tags else [])

        # the task key is a hash of (name, fn, tags)
        # which is a stable representation of this unit of work.
        # note runtime tags are not part of the task key; they will be
        # recorded as metadata only.
        self.task_key = stable_hash(
            self.name,
            to_qualified_name(self.fn),
            str(sorted(self.tags or [])),
        )

        self._dynamic_key = 0
        self.cache_key_fn = cache_key_fn
        self.cache_expiration = cache_expiration

        # TaskRunPolicy settings
        # TODO: We can instantiate a `TaskRunPolicy` and add Pydantic bound checks to
        #       validate that the user passes positive numbers here
        self.retries = retries
        self.retry_delay_seconds = retry_delay_seconds

    def with_options(
        self,
        *,
        name: str = None,
        description: str = None,
        tags: Iterable[str] = None,
        cache_key_fn: Callable[
            ["TaskRunContext", Dict[str, Any]], Optional[str]
        ] = None,
        cache_expiration: datetime.timedelta = None,
        retries: int = 0,
        retry_delay_seconds: Union[float, int] = 0,
    ):
        """
        Create a new task from the current object, updating provided options.

        Args:
            name: A new name for the task.
            description: A new description for the task.
            tags: A new set of tags for the task. If given, existing tags are ignored,
                not merged.
            cache_key_fn: A new cache key function for the task.
            cache_expiration: A new cache expiration time for the task.
            retries: A new number of times to retry on task run failure.
            retry_delay_seconds: A new number of seconds to wait before retrying the
                task after failure. This is only applicable if `retries` is nonzero.

        Returns:
            A new `Task` instance.

        Examples:

            Create a new task from an existing task and update the name

            >>> @task(name="My task")
            >>> def my_task():
            >>>     return 1
            >>>
            >>> new_task = my_task.with_options(name="My new task")

            Create a new task from an existing task and update the retry settings

            >>> from random import randint
            >>>
            >>> @task(retries=1, retry_delay_seconds=5)
            >>> def my_task():
            >>>     x = randint(0, 5)
            >>>     if x >= 3:  # Make a task that fails sometimes
            >>>         raise ValueError("Retry me please!")
            >>>     return x
            >>>
            >>> new_task = my_task.with_options(retries=5, retry_delay_seconds=2)

            Use a task with updated options within a flow

            >>> @task(name="My task")
            >>> def my_task():
            >>>     return 1
            >>>
            >>> @flow
            >>> my_flow():
            >>>     new_task = my_task.with_options(name="My new task")
            >>>     new_task()
        """
        return Task(
            fn=self.fn,
            name=name or self.name,
            description=description or self.description,
            tags=tags or copy(self.tags),
            cache_key_fn=cache_key_fn or self.cache_key_fn,
            cache_expiration=cache_expiration or self.cache_expiration,
            retries=retries or self.retries,
            retry_delay_seconds=retry_delay_seconds or self.retry_delay_seconds,
        )

    @overload
    def __call__(
        self: "Task[P, NoReturn]",
        *args: P.args,
        **kwargs: P.kwargs,
    ) -> PrefectFuture[None, Sync]:
        # `NoReturn` matches if a type can't be inferred for the function which stops a
        # sync function from matching the `Coroutine` overload
        ...

    @overload
    def __call__(
        self: "Task[P, Coroutine[Any, Any, T]]",
        *args: P.args,
        **kwargs: P.kwargs,
    ) -> Awaitable[PrefectFuture[T, Async]]:
        ...

    @overload
    def __call__(
        self: "Task[P, T]",
        *args: P.args,
        **kwargs: P.kwargs,
    ) -> PrefectFuture[T, Sync]:
        ...

    def __call__(
        self,
        *args: Any,
        wait_for: Optional[Iterable[PrefectFuture]] = None,
        **kwargs: Any,
    ) -> Union[PrefectFuture, Awaitable[PrefectFuture]]:
        """
        Run the task - must be called within a flow function.

        If writing an async task, this call must be awaited.

        Will create a new task run in the backing API and submit the task to the flow's
        task runner. This call only blocks execution while the task is being submitted,
        once it is submitted, the flow function will continue executing. However, note
        that the `SequentialTaskRunner` does not implement parallel execution for sync tasks
        and they are fully resolved on submission.

        Args:
            *args: Arguments to run the task with
            wait_for: Upstream task futures to wait for before starting the task
            **kwargs: Keyword arguments to run the task with

        Returns:
            A future allowing asynchronous access to the state of the task

        Examples:

            Define a task

            >>> from prefect import task
            >>> @task
            >>> def my_task():
            >>>     return "hello"

            Run a task in a flow

            >>> from prefect import flow
            >>> @flow
            >>> def my_flow():
            >>>     my_task()

            Wait for a task to finish

            >>> @flow
            >>> def my_flow():
            >>>     my_task().wait()

            Use the result from a task in a flow

            >>> @flow
            >>> def my_flow():
            >>>     print(my_task().wait().result)
            >>>
            >>> my_flow()
            hello

            Run an async task in an async flow

            >>> @task
            >>> async def my_async_task():
            >>>     pass
            >>>
            >>> @flow
            >>> async def my_flow():
            >>>     await my_async_task()

            Run a sync task in an async flow

            >>> @flow
            >>> async def my_flow():
            >>>     my_task()

            Enforce ordering between tasks that do not exchange data
            >>> @task
            >>> def task_1():
            >>>     pass
            >>>
            >>> @task
            >>> def task_2():
            >>>     pass
            >>>
            >>> @flow
            >>> def my_flow():
            >>>     x = task_1()
            >>>
            >>>     # task 2 will wait for task_1 to complete
            >>>     y = task_2(wait_for=[x])

        """

        from prefect.engine import enter_task_run_engine

        # Convert the call args/kwargs to a parameter dict
        parameters = get_call_parameters(self.fn, args, kwargs)

        # Get the dynamic key for this call
        dynamic_key = self.get_and_update_dynamic_key()

        # Update the dynamic key so future task calls are distinguishable from this one
        return enter_task_run_engine(
            self,
            parameters=parameters,
            dynamic_key=dynamic_key,
            wait_for=wait_for,
        )

    def get_and_update_dynamic_key(self) -> str:
        """
        When tasks are called, they call this method to get a key unique to that task
        call; this allows the backend to distinguish repeated task calls.
        """
        current_key = str(self._dynamic_key)

        # Increment the key
        self._dynamic_key += 1

        return current_key


@overload
def task(__fn: Callable[P, R]) -> Task[P, R]:
    ...


@overload
def task(
    *,
    name: str = None,
    description: str = None,
    tags: Iterable[str] = None,
    cache_key_fn: Callable[["TaskRunContext", Dict[str, Any]], Optional[str]] = None,
    cache_expiration: datetime.timedelta = None,
    retries: int = 0,
    retry_delay_seconds: Union[float, int] = 0,
) -> Callable[[Callable[P, R]], Task[P, R]]:
    ...


def task(
    __fn=None,
    *,
    name: str = None,
    description: str = None,
    tags: Iterable[str] = None,
    cache_key_fn: Callable[["TaskRunContext", Dict[str, Any]], Optional[str]] = None,
    cache_expiration: datetime.timedelta = None,
    retries: int = 0,
    retry_delay_seconds: Union[float, int] = 0,
):
    """
    Decorator to designate a function as a task in a Prefect workflow.

    This decorator may be used for asynchronous or synchronous functions.

    Args:
        name: An optional name for the task; if not provided, the name will be inferred
            from the given function.
        description: An optional string description for the task.
        tags: An optional set of tags to be associated with runs of this task. These
            tags are combined with any tags defined by a `prefect.tags` context at
            task runtime.
        cache_key_fn: An optional callable that, given the task run context and call
            parameters, generates a string key; if the key matches a previous completed
            state, that state result will be restored instead of running the task again.
        cache_expiration: An optional amount of time indicating how long cached states
            for this task should be restorable; if not provided, cached states will
            never expire.
        retries: An optional number of times to retry on task run failure
        retry_delay_seconds: An optional number of seconds to wait before retrying the
            task after failure. This is only applicable if `retries` is nonzero.

    Returns:
        A callable `Task` object which, when called, will submit the task for execution.

    Examples:
        Define a simple task

        >>> @task
        >>> def add(x, y):
        >>>     return x + y

        Define an async task

        >>> @task
        >>> async def add(x, y):
        >>>     return x + y

        Define a task with tags and a description

        >>> @task(tags={"a", "b"}, description="This task is empty but its my first!")
        >>> def my_task():
        >>>     pass

        Define a task with a custom name

        >>> @task(name="The Ultimate Task")
        >>> def my_task():
        >>>     pass

        Define a task that retries 3 times with a 5 second delay between attempts

        >>> from random import randint
        >>>
        >>> @task(retries=3, retry_delay_seconds=5)
        >>> def my_task():
        >>>     x = randint(0, 5)
        >>>     if x >= 3:  # Make a task that fails sometimes
        >>>         raise ValueError("Retry me please!")
        >>>     return x

        Define a task that is cached for a day based on its inputs

        >>> from prefect.tasks import task_input_hash
        >>> from datetime import timedelta
        >>>
        >>> @task(cache_key_fn=task_input_hash, cache_expiration=timedelta(days=1))
        >>> def my_task():
        >>>     return "hello"
    """
    if __fn:
        return cast(
            Task[P, R],
            Task(
                fn=__fn,
                name=name,
                description=description,
                tags=tags,
                cache_key_fn=cache_key_fn,
                cache_expiration=cache_expiration,
                retries=retries,
                retry_delay_seconds=retry_delay_seconds,
            ),
        )
    else:
        return cast(
            Callable[[Callable[P, R]], Task[P, R]],
            partial(
                task,
                name=name,
                description=description,
                tags=tags,
                cache_key_fn=cache_key_fn,
                cache_expiration=cache_expiration,
                retries=retries,
                retry_delay_seconds=retry_delay_seconds,
            ),
        )


def _register_task(task: Task, name: str) -> str:
    """
    Collect the `Task` object on the PrefectObjectRegistry.tasks dictionary. If
    multiple tasks with the same name are created a number will be appended to
    the name to avoid collisions.

    Returns the name the task should use.
    """
    from prefect.context import PrefectObjectRegistry

    registry = PrefectObjectRegistry.get()

    if name in registry.tasks:
        original_name = name

        count = 1
        while f"{name}-{count}" in registry.tasks:
            count += 1

        name = f"{name}-{count}"

        file = inspect.getsourcefile(task.fn)
        line_number = inspect.getsourcelines(task.fn)[1]
        warnings.warn(
            f"A task with name {original_name!r} already exists. The task "
            f"defined at '{file}:{line_number}' will be renamed to {name!r}. "
            "Consider specifying a unique `name` parameter in the task "
            "definition:\n\n `@task(name='my_unique_name', ...)`"
        )

    registry.tasks[name] = task

    return name<|MERGE_RESOLUTION|>--- conflicted
+++ resolved
@@ -6,10 +6,7 @@
 
 import datetime
 import inspect
-<<<<<<< HEAD
-=======
 import warnings
->>>>>>> 60c42d54
 from copy import copy
 from functools import partial, update_wrapper
 from typing import (
