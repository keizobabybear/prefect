--- conflicted
+++ resolved
@@ -508,9 +508,6 @@
         timeout=timeout,
         poll_interval=ANY,
         log_states=ANY,
-<<<<<<< HEAD
-    )
-=======
     )
 
 
@@ -541,5 +538,4 @@
 
     flow_runs = await prefect_client.read_flow_runs()
     this_run = flow_runs[0]
-    assert this_run.job_variables == job_vars
->>>>>>> 224fe561
+    assert this_run.job_variables == job_vars