import sqlalchemy as sa
import pytest
from uuid import uuid4
from prefect.orion import models, schemas


class TestCreateFlowRun:
    async def test_create_flow_run(self, flow, client, database_session):
        flow_run_data = {"flow_id": str(flow.id)}
        response = await client.post("/flow_runs/", json=flow_run_data)
        assert response.status_code == 201
        assert response.json()["flow_id"] == str(flow.id)
        assert response.json()["id"]

        flow_run = await models.flow_runs.read_flow_run(
            session=database_session, flow_run_id=response.json()["id"]
        )
        assert flow_run.flow_id == flow.id

    async def test_create_multiple_flow_runs(self, flow, client, database_session):
        response1 = await client.post("/flow_runs/", json={"flow_id": str(flow.id)})
        response2 = await client.post("/flow_runs/", json={"flow_id": str(flow.id)})
        assert response1.status_code == 201
        assert response2.status_code == 201
        assert response1.json()["flow_id"] == str(flow.id)
        assert response2.json()["flow_id"] == str(flow.id)
        assert response1.json()["id"] != response2.json()["id"]

        result = await database_session.execute(
            sa.select(models.orm.FlowRun.id).filter_by(flow_id=flow.id)
        )
        ids = result.scalars().all()
        assert {response1.json()["id"], response2.json()["id"]} == {str(i) for i in ids}

    async def test_create_flow_run_with_idempotency_key_recovers_original_flow_run(
        self, flow, client, database_session
    ):
        flow_run_data = {"flow_id": str(flow.id), "idempotency_key": "test-key"}
        response1 = await client.post("/flow_runs/", json=flow_run_data)
        assert response1.status_code == 201

        response2 = await client.post("/flow_runs/", json=flow_run_data)
        assert response2.status_code == 200
        assert response1.json()["id"] == response2.json()["id"]

    async def test_create_flow_run_with_idempotency_key_across_multiple_flows(
        self, flow, client, database_session
    ):
        flow2 = models.orm.Flow(name="another flow")
        database_session.add(flow2)
        await database_session.flush()

        response1 = await client.post(
            "/flow_runs/", json={"flow_id": str(flow.id), "idempotency_key": "test-key"}
        )
        assert response1.status_code == 201

        response2 = await client.post(
            "/flow_runs/",
            json={"flow_id": str(flow2.id), "idempotency_key": "test-key"},
        )
        assert response2.status_code == 201
        assert response1.json()["id"] != response2.json()["id"]


class TestReadFlowRun:
    async def test_read_flow_run(self, flow, flow_run, client):
        # make sure we we can read the flow run correctly
        response = await client.get(f"/flow_runs/{flow_run.id}")
        assert response.status_code == 200
        assert response.json()["id"] == str(flow_run.id)
        assert response.json()["flow_id"] == str(flow.id)

    async def test_read_flow_run_returns_404_if_does_not_exist(self, client):
        response = await client.get(f"/flow_runs/{uuid4()}")
        assert response.status_code == 404


class TestReadFlowRuns:
    @pytest.fixture
<<<<<<< HEAD
    async def flow_runs(self, client, flow):
        for i in range(2):
            flow_run_data = {"flow_id": str(flow.id), "flow_version": str(i)}
            await client.post("/flow_runs/", json=flow_run_data)
=======
    async def flow_runs(self, flow, database_session):
        flow_2 = await models.flows.create_flow(
            session=database_session,
            flow=schemas.actions.FlowCreate(name="another-test"),
        )

        flow_run_1 = await models.flow_runs.create_flow_run(
            session=database_session,
            flow_run=schemas.actions.FlowRunCreate(flow_id=flow.id),
        )
        flow_run_2 = await models.flow_runs.create_flow_run(
            session=database_session,
            flow_run=schemas.actions.FlowRunCreate(flow_id=flow.id),
        )
        flow_run_3 = await models.flow_runs.create_flow_run(
            session=database_session,
            flow_run=schemas.actions.FlowRunCreate(flow_id=flow_2.id),
        )
        return [flow_run_1, flow_run_2, flow_run_3]
>>>>>>> d6b25d6e

    async def test_read_flow_runs(self, flow_runs, client):
        response = await client.get("/flow_runs/")
        assert response.status_code == 200
        assert len(response.json()) == 3

    async def test_read_flow_runs(self, flow, flow_runs, client):
        response = await client.get("/flow_runs/", params=dict(flow_id=flow.id))
        assert response.status_code == 200
        assert len(response.json()) == 2

    async def test_read_flow_runs_applies_limit(self, flow_runs, client):
        response = await client.get("/flow_runs/", params=dict(limit=1))
        assert response.status_code == 200
        assert len(response.json()) == 1

    async def test_read_flow_runs_returns_empty_list(self, client):
        response = await client.get("/flow_runs/")
        assert response.status_code == 200
        assert response.json() == []


class TestDeleteFlowRuns:
    async def test_delete_flow_runs(self, flow_run, client, database_session):
        # delete the flow run
        response = await client.delete(f"/flow_runs/{flow_run.id}")
        assert response.status_code == 204

        # make sure it's deleted
        run = await models.flow_runs.read_flow_run(
            session=database_session, flow_run_id=flow_run.id
        )
        assert run is None
        response = await client.get(f"/flow_runs/{flow_run.id}")
        assert response.status_code == 404

    async def test_delete_flow_run_returns_404_if_does_not_exist(self, client):
        response = await client.delete(f"/flow_runs/{uuid4()}")
        assert response.status_code == 404


class TestSetFlowRunState:
    async def test_set_flow_run_state(self, flow_run, client, database_session):
        response = await client.post(
            f"/flow_runs/{flow_run.id}/set_state",
            json=dict(type="RUNNING", name="Test State"),
        )
        assert response.status_code == 201
        assert response.json()["status"] == "ACCEPT"
        assert response.json()["new_state"] is None

        run = await models.flow_runs.read_flow_run(
            session=database_session, flow_run_id=flow_run.id
        )
        assert run.state.type.value == "RUNNING"
        assert run.state.name == "Test State"<|MERGE_RESOLUTION|>--- conflicted
+++ resolved
@@ -78,12 +78,6 @@
 
 class TestReadFlowRuns:
     @pytest.fixture
-<<<<<<< HEAD
-    async def flow_runs(self, client, flow):
-        for i in range(2):
-            flow_run_data = {"flow_id": str(flow.id), "flow_version": str(i)}
-            await client.post("/flow_runs/", json=flow_run_data)
-=======
     async def flow_runs(self, flow, database_session):
         flow_2 = await models.flows.create_flow(
             session=database_session,
@@ -103,7 +97,6 @@
             flow_run=schemas.actions.FlowRunCreate(flow_id=flow_2.id),
         )
         return [flow_run_1, flow_run_2, flow_run_3]
->>>>>>> d6b25d6e
 
     async def test_read_flow_runs(self, flow_runs, client):
         response = await client.get("/flow_runs/")
