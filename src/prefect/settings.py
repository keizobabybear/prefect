"""
Prefect settings management.
"""
import os
import string
import textwrap
from datetime import timedelta
from pathlib import Path
from typing import Callable, Dict, Generic, List, Optional, Type, TypeVar

import pydantic
import toml
from pydantic import BaseSettings, Field, create_model, root_validator

T = TypeVar("T")


class Setting(Generic[T]):
    """
    Setting definition type.
    """

    def __init__(
        self,
        type: Type[T],
        *,
        value_callback: Callable[["Settings", T], T] = None,
        **kwargs,
    ) -> None:
        self.field: pydantic.fields.FieldInfo = Field(**kwargs)
        self.type = type
        self.value_callback = value_callback
        self.name = None  # Will be populated after all settings are defined

        self.__doc__ = self.field.description

    def value(self) -> T:
        """
        Get the current value of a setting.

        Example:
        ```python
        from prefect.settings import PREFECT_API_URL
        PREFECT_API_URL.value()
        ```
        """
        return self.value_from(get_current_settings())

    def value_from(self, settings: "Settings") -> T:
        """
        Get the value of a setting from a settings object

        Example:
        ```python
        from prefect.settings import get_default_settings
        PREFECT_API_URL.value_from(get_default_settings())
        ```
        """
        return settings.value_of(self)

    def __repr__(self) -> str:
        return f"Setting({self.type.__name__}, {self.field!r})"


# Callbacks and validators


def get_extra_loggers(_: "Settings", value: str) -> List[str]:
    """
    `value_callback` for `PREFECT_LOGGING_EXTRA_LOGGERS`that parses the CSV string into a
    list and trims whitespace from logger names.
    """
    return [name.strip() for name in value.split(",")] if value else []


def debug_mode_log_level(settings, value):
    """
    `value_callback` for `PREFECT_LOGGING_LEVEL` that overrides the log level to DEBUG
    when debug mode is enabled.
    """
    if PREFECT_DEBUG_MODE.value_from(settings):
        return "DEBUG"
    else:
        return value


def template_with_settings(*upstream_settings: Setting) -> Callable[["Settings", T], T]:
    """
    Returns a `value_callback` that will template the given settings into the runtime
    value for the setting.
    """

    def templater(settings, value):
        original_type = type(value)
        template_values = {
            setting.name: setting.value_from(settings) for setting in upstream_settings
        }
        template = string.Template(str(value))
        return original_type(template.substitute(template_values))

    return templater


def max_log_size_smaller_than_batch_size(values):
    """
    Validator for settings asserting the batch size and match log size are compatible
    """
    if (
        values["PREFECT_LOGGING_ORION_BATCH_SIZE"]
        < values["PREFECT_LOGGING_ORION_MAX_LOG_SIZE"]
    ):
        raise ValueError(
            "`PREFECT_LOGGING_ORION_MAX_LOG_SIZE` cannot be larger than `PREFECT_LOGGING_ORION_BATCH_SIZE`"
        )
    return values


# Setting definitions


PREFECT_HOME = Setting(
    Path,
    default=Path("~/.prefect").expanduser(),
    description="""Prefect's home directory. Defaults to `~/.prefect`. This
        directory may be created automatically when required.""",
)

PREFECT_DEBUG_MODE = Setting(
    bool,
    default=False,
    description="""If `True`, places the API in debug mode. This may modify
        behavior to facilitate debugging, including extra logs and other verbose
        assistance. Defaults to `False`.""",
)

PREFECT_TEST_MODE = Setting(
    bool,
    default=False,
    description="""If `True`, places the API in test mode. This may modify
        behavior to faciliate testing. Defaults to `False`.""",
)

PREFECT_API_URL = Setting(
    str,
    default=None,
    description="""If provided, the url of an externally-hosted Orion API.
    Defaults to `None`.""",
)

PREFECT_API_KEY = Setting(
    str,
    default=None,
    description="""API key used to authenticate against Orion API.
    Defaults to `None`.""",
)

PREFECT_PROFILES_PATH = Setting(
    Path,
    default=Path("${PREFECT_HOME}/profiles.toml"),
    description="""The path to a profiles configuration files.""",
    value_callback=template_with_settings(PREFECT_HOME),
)

PREFECT_LOGGING_LEVEL = Setting(
    str,
    default="INFO",
    description="""The default logging level for Prefect loggers. Defaults to 
    "INFO" during normal operation. Is forced to "DEBUG" during debug mode.""",
    value_callback=debug_mode_log_level,
)

PREFECT_LOGGING_SERVER_LEVEL = Setting(
    str,
    default="WARNING",
    description="""The default logging level for the Orion API.""",
)

PREFECT_LOGGING_SETTINGS_PATH = Setting(
    Path,
    default=Path("${PREFECT_HOME}/logging.yml"),
    description=f"""The path to a custom YAML logging configuration file. If
    no file is found, the default `logging.yml` is used. Defaults to a logging.yml in the Prefect home directory.""",
    value_callback=template_with_settings(PREFECT_HOME),
)

PREFECT_LOGGING_EXTRA_LOGGERS = Setting(
    str,
    default="",
    description="""Additional loggers to attach to Prefect logging at runtime.
    Values should be comma separated. The handlers attached to the 'prefect' logger
    will be added to these loggers. Additionally, if the level is not set, it will
    be set to the same level as the 'prefect' logger.
    """,
    value_callback=get_extra_loggers,
)

PREFECT_LOGGING_ORION_ENABLED = Setting(
    bool,
    default=True,
    description="""Should logs be sent to Orion? If False, logs sent to the
    OrionHandler will not be sent to the API.""",
)

PREFECT_LOGGING_ORION_BATCH_INTERVAL = Setting(
    float,
    default=2.0,
    description="""The number of seconds between batched writes of logs to Orion.""",
)

PREFECT_LOGGING_ORION_BATCH_SIZE = Setting(
    int,
    default=4_000_000,
    description="""The maximum size in bytes for a batch of logs.""",
)

PREFECT_LOGGING_ORION_MAX_LOG_SIZE = Setting(
    int,
    default=1_000_000,
    description="""The maximum size in bytes for a single log.""",
)

PREFECT_AGENT_QUERY_INTERVAL = Setting(
    float,
    default=5,
    description="""The agent loop interval, in seconds. Agents will check
    for new runs this often. Defaults to `5`.""",
)

PREFECT_AGENT_PREFETCH_SECONDS = Setting(
    int,
    default=10,
    description="""Agents will look for scheduled runs this many seconds in
    the future and attempt to run them. This accounts for any additional
    infrastructure spin-up time or latency in preparing a flow run. Note
    flow runs will not start before their scheduled time, even if they are
    prefetched. Defaults to `10`.""",
)

PREFECT_ORION_DATA_NAME = Setting(
    str,
    default="default",
    description="""The name for the default data directory. Defaults to
    `default`.""",
)

PREFECT_ORION_DATA_SCHEME = Setting(
    str,
    default="file",
    description="""The scheme for the default data directory. Defaults to
    `file`.""",
)
PREFECT_ORION_DATA_BASE_PATH = Setting(
    str,
    default="/tmp",
    description="""The base path for the default data directory. Defaults to
    `/tmp`.""",
)

PREFECT_ORION_DATABASE_CONNECTION_URL = Setting(
    str,
    default="sqlite+aiosqlite:////${PREFECT_HOME}/orion.db",
    description=textwrap.dedent(
        f"""
        A database connection URL in a SQLAlchemy-compatible
        format. Orion currently supports SQLite and Postgres. Note that all
        Orion engines must use an async driver - for SQLite, use
        `sqlite+aiosqlite` and for Postgres use `postgresql+asyncpg`.

        SQLite in-memory databases can be used by providing the url
        `sqlite+aiosqlite:///file::memory:?cache=shared&uri=true&check_same_thread=false`,
        which will allow the database to be accessed by multiple threads. Note
        that in-memory databases can not be accessed from multiple processes and
        should only be used for simple tests.

        Defaults to a sqlite database stored in the Prefect home directory.
        """
    ),
    value_callback=template_with_settings(PREFECT_HOME),
)

PREFECT_ORION_DATABASE_ECHO = Setting(
    bool,
    default=False,
    description="If `True`, SQLAlchemy will log all SQL issued to the database. Defaults to `False`.",
)

PREFECT_ORION_DATABASE_TIMEOUT = Setting(
    Optional[float],
    default=1,
    description="""A statement timeout, in seconds, applied to all database
    interactions made by the API. Defaults to `1`.""",
)

PREFECT_ORION_SERVICES_RUN_IN_APP = Setting(
    bool,
    default=False,
    description="""If `True`, Orion services are started as part of the
    webserver and run in the same event loop. Defaults to `False`.""",
)

PREFECT_ORION_SERVICES_SCHEDULER_LOOP_SECONDS = Setting(
    float,
    default=60,
    description="""The scheduler loop interval, in seconds. This determines
    how often the scheduler will attempt to schedule new flow runs, but has
    no impact on how quickly either flow runs or task runs are actually
    executed. Creating new deployments or schedules will always create new
    flow runs optimistically, without waiting for the scheduler. Defaults to
    `60`.""",
)

PREFECT_ORION_SERVICES_SCHEDULER_DEPLOYMENT_BATCH_SIZE = Setting(
    int,
    default=100,
    description="""The number of deployments the scheduler will attempt to
    schedule in a single batch. If there are more deployments than the batch
    size, the scheduler immediately attempts to schedule the next batch; it
    does not sleep for `scheduler_loop_seconds` until it has visited every
    deployment once. Defaults to `100`.""",
)

PREFECT_ORION_SERVICES_SCHEDULER_MAX_RUNS = Setting(
    int,
    default=100,
    description="""The scheduler will attempt to schedule up to this many
    auto-scheduled runs in the future. Note that runs may have fewer than
    this many scheduled runs, depending on the value of
    `scheduler_max_scheduled_time`.  Defaults to `100`.
    """,
)

PREFECT_ORION_SERVICES_SCHEDULER_MAX_SCHEDULED_TIME = Setting(
    timedelta,
    default=timedelta(days=100),
    description="""The scheduler will create new runs up to this far in the
    future. Note that this setting will take precedence over
    `scheduler_max_runs`: if a flow runs once a month and
    `scheduled_max_scheduled_time` is three months, then only three runs will be
    scheduled. Defaults to 100 days (`8640000` seconds).
    """,
)

PREFECT_ORION_SERVICES_SCHEDULER_INSERT_BATCH_SIZE = Setting(
    int,
    default=500,
    description="""The number of flow runs the scheduler will attempt to insert
    in one batch across all deployments. If the number of flow runs to
    schedule exceeds this amount, the runs will be inserted in batches of this size. Defaults to `500`.
    """,
)

PREFECT_ORION_SERVICES_LATE_RUNS_LOOP_SECONDS = Setting(
    float,
    default=5,
    description="""The late runs service will look for runs to mark as late
    this often. Defaults to `5`.""",
)

PREFECT_ORION_SERVICES_MARK_LATE_AFTER = Setting(
    timedelta,
    default=timedelta(seconds=5),
    description="""The late runs service will mark runs as late after they
    have exceeded their scheduled start time by this many seconds. Defaults
    to `5` seconds.""",
)

PREFECT_ORION_API_DEFAULT_LIMIT = Setting(
    int,
    default=200,
    description="""The default limit applied to queries that can return
    multiple objects, such as `POST /flow_runs/filter`.""",
)

PREFECT_ORION_API_HOST = Setting(
    str,
    default="127.0.0.1",
    description="""The API's host address (defaults to `127.0.0.1`).""",
)

PREFECT_ORION_API_PORT = Setting(
    int,
    default=4200,
    description="""The API's port address (defaults to `4200`).""",
)

PREFECT_ORION_UI_ENABLED = Setting(
    bool,
    default=True,
    description="""Whether or not to serve the Orion UI.""",
)


# Collect all defined settings

SETTING_VARIABLES = {
    name: val for name, val in tuple(globals().items()) if isinstance(val, Setting)
}

# Populate names in settings objects from assignments above

for name, setting in SETTING_VARIABLES.items():
    setting.name = name

# Define the pydantic model for loading from the environment / validating settings


def reduce_settings(settings):
    """
    Workaround for issues with cloudpickle when using cythonized pydantic which
    throws exceptions when attempting to pickle the class which has "compiled"
    validator methods dynamically attached to it.

    We cannot define this in the model class because the class is the type that
    contains unserializable methods.

    Note that issue is not specific to the `Settings` model or its implementation.
    Any model using some features of Pydantic (e.g. `Path` validation) with a Cython
    compiled Pydantic installation may encounter pickling issues.

    See related issue at https://github.com/cloudpipe/cloudpickle/issues/408
    """
    # TODO: Consider moving this to the cloudpickle serializer and applying it to all
    #       pydantic models
    return (
        unreduce_settings,
        (settings.json(),),
    )


def unreduce_settings(json):
    """Helper for restoring settings"""
    return Settings.parse_raw(json)


# Dynamically create a pydantic model that includes all of our settings

SettingsFieldsMixin = create_model(
    "SettingsFieldsMixin",
    # Inheriting from `BaseSettings` provides environment variable loading
    __base__=BaseSettings,
    **{
        setting.name: (setting.type, setting.field)
        for setting in SETTING_VARIABLES.values()
    },
)


# Defining a class after this that inherits the dynamic class rather than setting
# __base__ to the following class ensures that mkdocstrings properly generates
# reference documentation. It does not support module-level variables, even if they are
# an object which has __doc__ set.


<<<<<<< HEAD
    nebula_host: str = Field(
        # TODO - this needs to be w/e the actual prefect cloud api url
        "http://127.0.0.1:8000",
        description=""""""
    )

    profiles_path: Path = Field(
        default_factory=lambda: Path(f"{shared_settings().home}/profiles.toml"),
        description="""The path to a profiles configuration files.""",
    )
=======
class Settings(SettingsFieldsMixin):
    """
    Contains validated Prefect settings.

    Settings should be accessed using the relevant `Setting` object. For example:
    ```python
    from prefect.settings import PREFECT_HOME
    PREFECT_HOME.value()
    ```

    Accessing a setting attribute directly will ignore any `value_callback` mutations.
    This is not recommended:
    ```python
    from prefect.settings import Settings
    Settings().PREFECT_PROFILE_PATH  # PosixPath('${PREFECT_HOME}/profiles.toml')
    ```
    """
>>>>>>> a0bed1c8

    def value_of(self, setting: Setting[T]) -> T:
        """
        Retrieve a setting's value.
        """
        value = getattr(self, setting.name)
        if setting.value_callback:
            value = setting.value_callback(self, value)
        return value

    @root_validator
    def post_root_validators(cls, values):
        """
        Add root validation functions for settings here.
        """
        # TODO: We could probably register these dynamically but this is the simpler
        #       approach for now. We can explore more interesting validation features
        #       in the future.
        values = max_log_size_smaller_than_batch_size(values)
        return values

    class Config:
        frozen = True

    __reduce__ = reduce_settings


# Functions to instantiate `Settings` instances

_DEFAULTS_CACHE: Settings = None
_FROM_ENV_CACHE: Dict[int, Settings] = {}


def get_current_settings() -> Settings:
    """
    Returns a settings object populated with values from the current profile.
    """
    from prefect.context import get_profile_context

    return get_profile_context().settings


def get_settings_from_env() -> Settings:
    """
    Returns a settings object populated with default values and overrides from
    environment variables, ignoring any values in profiles.

    Calls with the same environment return a cached object instead of reconstructing
    to avoid validation overhead.
    """
    # Since os.environ is a Dict[str, str] we can safely hash it by contents, but we
    # must be careful to avoid hashing a generator instead of a tuple
    cache_key = hash(tuple((key, value) for key, value in os.environ.items()))

    if cache_key not in _FROM_ENV_CACHE:
        _FROM_ENV_CACHE[cache_key] = Settings()

    return _FROM_ENV_CACHE[cache_key]


def get_default_settings() -> Settings:
    """
    Returns a settings object populated with default values, ignoring any overrides
    from environment variables or profiles.

    This is cached since the defaults should not change during the lifetime of the
    module.
    """
    global _DEFAULTS_CACHE

    if not _DEFAULTS_CACHE:
        old = os.environ
        try:
            os.environ = {}
            settings = get_settings_from_env()
        finally:
            os.environ = old

        _DEFAULTS_CACHE = settings

    return _DEFAULTS_CACHE


# Profile input / output

DEFAULT_PROFILES = {"default": {}}


def load_profiles() -> Dict[str, Dict[str, str]]:
    """
    Load all profiles from the profiles path.
    """
    path = PREFECT_PROFILES_PATH.value_from(get_settings_from_env())
    if not path.exists():
        profiles = DEFAULT_PROFILES
    else:
        profiles = {**DEFAULT_PROFILES, **toml.loads(path.read_text())}

    return profiles


def write_profiles(profiles: dict):
    """
    Writes all profiles to the profiles path.

    Existing data will be lost.

    Asserts that all variables are known settings names.
    """
    path = PREFECT_PROFILES_PATH.value_from(get_settings_from_env())

    for profile, variables in profiles.items():
        unknown_keys = set(variables).difference(SETTING_VARIABLES)
        if unknown_keys:
            raise ValueError(
                f"Unknown setting(s) found in profile {profile!r}: {unknown_keys}"
            )

    profiles = {**DEFAULT_PROFILES, **profiles}
    return path.write_text(toml.dumps(profiles))


def load_profile(name: str) -> Dict[str, str]:
    """
    Loads a profile from the TOML file.

    Asserts that all variables are valid string key/value pairs and that keys are valid
    setting names.
    """
    profiles = load_profiles()

    if name not in profiles:
        raise ValueError(f"Profile {name!r} not found.")

    variables = profiles[name]
    for var, value in variables.items():
        try:
            variables[var] = str(value)
        except Exception as exc:
            raise TypeError(
                f"Invalid value {value!r} for variable {var!r}: Cannot be coerced to string."
            ) from exc

    unknown_keys = set(variables).difference(SETTING_VARIABLES)
    if unknown_keys:
        raise ValueError(f"Unknown setting(s) found in profile: {unknown_keys}")

    return variables<|MERGE_RESOLUTION|>--- conflicted
+++ resolved
@@ -451,18 +451,6 @@
 # an object which has __doc__ set.
 
 
-<<<<<<< HEAD
-    nebula_host: str = Field(
-        # TODO - this needs to be w/e the actual prefect cloud api url
-        "http://127.0.0.1:8000",
-        description=""""""
-    )
-
-    profiles_path: Path = Field(
-        default_factory=lambda: Path(f"{shared_settings().home}/profiles.toml"),
-        description="""The path to a profiles configuration files.""",
-    )
-=======
 class Settings(SettingsFieldsMixin):
     """
     Contains validated Prefect settings.
@@ -480,7 +468,6 @@
     Settings().PREFECT_PROFILE_PATH  # PosixPath('${PREFECT_HOME}/profiles.toml')
     ```
     """
->>>>>>> a0bed1c8
 
     def value_of(self, setting: Setting[T]) -> T:
         """
