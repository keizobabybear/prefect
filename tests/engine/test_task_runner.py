--- conflicted
+++ resolved
@@ -517,10 +517,7 @@
 
         with prefect.context(_task_run_number=2):
             with pytest.raises(signals.DONTRUN):
-<<<<<<< HEAD
                 runner.get_post_run_state(state=Failed(), inputs={})
-=======
-                runner.get_post_run_state(state=Failed())
 
 
 def test_throttled_task_runner_takes_ticket_and_puts_it_back():
@@ -538,5 +535,4 @@
     runner = TaskRunner(ErrorTask(tags=["db"]))
     state = runner.run(queues=[q])
     assert q.put.called
-    assert q.put.call_args[0][0] == "ticket"
->>>>>>> de73163c
+    assert q.put.call_args[0][0] == "ticket"