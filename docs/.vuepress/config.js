const sidebar73 = require('../api/0.7.3/sidebar')
const sidebar81 = require('../api/0.8.1/sidebar')
const glob = require('glob')

// function for loading all MD files in a directory
const getChildren = function (parent_path, dir) {
  return glob
    .sync(parent_path + '/' + dir + '/**/*.md')
    .map(path => {
      // remove "parent_path" and ".md"
      path = path.slice(parent_path.length + 1, -3)
      // remove README
      if (path.endsWith('README')) {
        path = path.slice(0, -6)
      }
      return path
    })
    .sort()
}

module.exports = {
  title: 'Prefect Docs',
  description: "Don't Panic.",
  head: [
    'link',
    {
      rel: 'icon',
      href: '/favicon.ico'
    }
  ],
  plugins: [
    [
      '@vuepress/google-analytics',
      {
        ga: 'UA-115585378-1'
      }
    ],
    ['vuepress-plugin-code-copy', true],
    'vuepress-plugin-element-tabs',
    [
      'vuepress-plugin-selected-text-popup',
      {
        github: true,
        githubOwner: 'prefecthq',
        githubRepo: 'prefect',
        githubIssueTitle: 'Docs Issue',
        githubTooltipContent: 'Problem with the docs? Create a GitHub Issue!',
        githubLabels: ['docs'],
        twitter: true
      }
    ]
  ],
  themeConfig: {
    algolia: {
      apiKey: '553c75634e1d4f09c84f7a513f9cc4f9',
      indexName: 'prefect'
    },
    repo: 'PrefectHQ/prefect',
    docsDir: 'docs',
    editLinks: true,
    // repoLabel: 'GitHub',
    logo: '/assets/logomark-color.svg',
    nav: [{
        text: 'Prefect Core',
        link: '/core/'
      },
      {
        text: 'Prefect Cloud',
        link: '/cloud/dataflow'
      },
      {
        text: 'API Reference',
<<<<<<< HEAD
        items: [{
            text: 'Latest (0.9.1)',
            link: '/api/latest/'
          },
          {
            text: '0.8.1',
            link: '/api/0.8.1/'
          },
          {
            text: '0.7.3',
            link: '/api/0.7.3/'
          },
          {
            text: 'Legacy',
            link: 'https://docs-legacy.prefect.io'
          }
=======
        items: [
          { text: 'Latest (0.9.3)', link: '/api/latest/' },
          { text: '0.8.1', link: '/api/0.8.1/' },
          { text: '0.7.3', link: '/api/0.7.3/' },
          { text: 'Legacy', link: 'https://docs-legacy.prefect.io'},
>>>>>>> fa7fdfeb
        ]
      }
    ],
    sidebar: {
      '/api/0.7.3/': sidebar73.sidebar,
      '/api/0.8.1/': sidebar81.sidebar,
      '/api/latest/': [{
          title: 'API Reference',
          path: '/api/latest/'
        },
        'changelog',
        {
          title: 'Test Coverage',
          path: 'https://codecov.io/gh/PrefectHQ/prefect'
        },
        {
          title: 'prefect',
          collapsable: true,
          children: ['triggers']
        },
        {
          title: 'prefect.client',
          collapsable: true,
          children: getChildren('docs/api/latest', 'client')
        },
        {
          title: 'prefect.core',
          collapsable: true,
          children: getChildren('docs/api/latest', 'core')
        },
        {
          title: 'prefect.engine',
          collapsable: true,
          children: getChildren('docs/api/latest', 'engine')
        },
        {
          title: 'prefect.environments',
          collapsable: true,
          children: getChildren('docs/api/latest', 'environments')
        },
        {
          title: 'prefect.tasks',
          collapsable: true,
          children: getChildren('docs/api/latest', 'tasks')
        },
        {
          title: 'prefect.schedules',
          collapsable: true,
          children: getChildren('docs/api/latest', 'schedules')
        },
        {
          title: 'prefect.agent',
          collapsable: true,
          children: getChildren('docs/api/latest', 'agent')
        },
        {
          title: 'prefect.utilities',
          collapsable: true,
          children: getChildren('docs/api/latest', 'utilities')
        }
      ],
      '/cloud/': [{
          title: 'Welcome',
          collapsable: false,
          children: ['dataflow', 'faq']
        },
        {
          title: 'Tutorial',
          collapsable: false,
          children: [
            'tutorial/configure',
            'tutorial/first',
            'tutorial/multiple',
            'tutorial/docker',
            'tutorial/k8s',
            'tutorial/next-steps'
          ]
        },
        {
          title: 'Cloud Concepts',
          collapsable: true,
          children: getChildren('docs/cloud', 'concepts')
        },
        {
          title: 'Cloud Execution',
          collapsable: true,
          children: [
            'execution/overview',
            'execution/storage_options',
            'execution/remote_environment',
            'execution/dask_k8s_environment',
            'execution/k8s_job_environment',
            'execution/fargate_task_environment',
            'execution/custom_environment'
          ]
        },
        {
          title: 'Agent',
          collapsable: true,
          children: [
            'agent/overview',
            'agent/local',
            'agent/docker',
            'agent/kubernetes',
            'agent/fargate'
          ]
        },
        {
          title: 'Deployment Recipes',
          collapsable: true,
          children: [
            'recipes/deployment',
            'recipes/configuring_storage',
            'recipes/multi_flow_storage',
            'recipes/k8s_dask',
            'recipes/k8s_docker_sidecar'
          ]
        }
      ],
      '/core/': [
        '/core/',
        {
          title: 'Welcome',
          collapsable: false,
          children: [
            'welcome/what_is_prefect',
            'welcome/why_prefect',
            'welcome/why_not_airflow',
            'welcome/community',
            'welcome/code_of_conduct'
          ]
        },
        {
          title: 'Getting Started',
          collapsable: true,
          children: [
            'getting_started/installation',
            'getting_started/first-steps',
            'getting_started/next-steps'
          ]
        },
        {
          title: 'Tutorial',
          collapsable: true,
          children: getChildren('docs/core', 'tutorial')
        },
        {
          title: 'Core Concepts',
          collapsable: true,
          children: [
            'concepts/tasks',
            'concepts/flows',
            'concepts/parameters',
            'concepts/states',
            'concepts/engine',
            'concepts/execution',
            'concepts/logging',
            'concepts/mapping',
            'concepts/notifications',
            'concepts/persistence',
            'concepts/results',
            'concepts/schedules',
            'concepts/secrets',
            'concepts/configuration',
            'concepts/best-practices',
            'concepts/common-pitfalls'
          ]
        },
        {
          title: 'Task Library',
          collapsable: true,
          children: getChildren('docs/core', 'task_library')
        },
        {
          title: 'Advanced Tutorials',
          collapsable: true,
          children: getChildren('docs/core', 'advanced-tutorials')
        },
        {
          title: 'Examples',
          collapsable: true,
          children: getChildren('docs/core', 'examples')
        },
        {
          title: 'PINs',
          collapsable: true,
          children: getChildren('docs/core', 'PINs')
        },
        {
          title: 'Development',
          collapsable: true,
          children: [
            'development/overview',
            'development/style',
            'development/documentation',
            'development/tests',
            'development/contributing',
            'development/release-checklist'
          ]
        }
      ]
    }
  },
  extendMarkdown(md) {
    md.use(require('./highlight-lines.js'))
    md.use(require('markdown-it-attrs'))
    md.use(require('markdown-it-checkbox'))
  }
}<|MERGE_RESOLUTION|>--- conflicted
+++ resolved
@@ -70,9 +70,8 @@
       },
       {
         text: 'API Reference',
-<<<<<<< HEAD
         items: [{
-            text: 'Latest (0.9.1)',
+            text: 'Latest (0.9.3)',
             link: '/api/latest/'
           },
           {
@@ -86,14 +85,7 @@
           {
             text: 'Legacy',
             link: 'https://docs-legacy.prefect.io'
-          }
-=======
-        items: [
-          { text: 'Latest (0.9.3)', link: '/api/latest/' },
-          { text: '0.8.1', link: '/api/0.8.1/' },
-          { text: '0.7.3', link: '/api/0.7.3/' },
-          { text: 'Legacy', link: 'https://docs-legacy.prefect.io'},
->>>>>>> fa7fdfeb
+          },
         ]
       }
     ],
