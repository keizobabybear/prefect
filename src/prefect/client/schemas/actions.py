--- conflicted
+++ resolved
@@ -181,16 +181,6 @@
         description="The name of the deployment's work pool.",
         example="my-work-pool",
     )
-<<<<<<< HEAD
-    storage_document_id: Optional[UUID] = FieldFrom(objects.Deployment)
-    infrastructure_document_id: Optional[UUID] = FieldFrom(objects.Deployment)
-    schedule: Optional[SCHEDULE_TYPES] = FieldFrom(objects.Deployment)
-    description: Optional[str] = FieldFrom(objects.Deployment)
-    path: Optional[str] = FieldFrom(objects.Deployment)
-    version: Optional[str] = FieldFrom(objects.Deployment)
-    entrypoint: Optional[str] = FieldFrom(objects.Deployment)
-    job_variables: Optional[Dict[str, Any]] = FieldFrom(objects.Deployment)
-=======
     storage_document_id: Optional[UUID] = Field(None)
     infrastructure_document_id: Optional[UUID] = Field(None)
     schedule: Optional[SCHEDULE_TYPES] = Field(None)
@@ -198,8 +188,7 @@
     path: Optional[str] = Field(None)
     version: Optional[str] = Field(None)
     entrypoint: Optional[str] = Field(None)
-    infra_overrides: Optional[Dict[str, Any]] = Field(None)
->>>>>>> df3efe0b
+    infra_overrides: Optional[Dict[str, Any]] = Field(None, alias="job_variables")
 
     def check_valid_configuration(self, base_job_template: dict):
         """Check that the combination of base_job_template defaults
@@ -281,21 +270,12 @@
         description="The name of the deployment's work pool.",
         example="my-work-pool",
     )
-<<<<<<< HEAD
-    path: Optional[str] = FieldFrom(objects.Deployment)
-    job_variables: Optional[Dict[str, Any]] = FieldFrom(objects.Deployment)
-    entrypoint: Optional[str] = FieldFrom(objects.Deployment)
-    manifest_path: Optional[str] = FieldFrom(objects.Deployment)
-    storage_document_id: Optional[UUID] = FieldFrom(objects.Deployment)
-    infrastructure_document_id: Optional[UUID] = FieldFrom(objects.Deployment)
-=======
     path: Optional[str] = Field(None)
-    infra_overrides: Optional[Dict[str, Any]] = Field(None)
+    infra_overrides: Optional[Dict[str, Any]] = Field(None, alias="job_variables")
     entrypoint: Optional[str] = Field(None)
     manifest_path: Optional[str] = Field(None)
     storage_document_id: Optional[UUID] = Field(None)
     infrastructure_document_id: Optional[UUID] = Field(None)
->>>>>>> df3efe0b
     enforce_parameter_schema: Optional[bool] = Field(
         default=None,
         description=(
