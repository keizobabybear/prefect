import logging
import asyncio
import inspect

import pytest
<<<<<<< HEAD

=======
from httpx import AsyncClient
from sqlalchemy.orm import sessionmaker

from prefect.client import OrionClient
from prefect.orion.api.dependencies import get_session
from prefect.orion.api.server import app
from prefect.orion.utilities.settings import Settings
>>>>>>> 6c99e210

from .orion.fixtures.database_fixtures import *
from .orion.fixtures.app_fixtures import *


def pytest_collection_modifyitems(session, config, items):
    """
    Modify tests prior to execution
    """
    for item in items:
        # automatically add @pytest.mark.asyncio to async tests
        if isinstance(item, pytest.Function) and inspect.iscoroutinefunction(
            item.function
        ):
            item.add_marker(pytest.mark.asyncio)


# redefine the event loop to support module-scoped fixtures
# https://github.com/pytest-dev/pytest-asyncio/issues/68
@pytest.fixture(scope="session")
def event_loop(request):
    loop = asyncio.get_event_loop_policy().new_event_loop()

    # configure asyncio logging to capture long running tasks
    asyncio_logger = logging.getLogger("asyncio")
    asyncio_logger.setLevel("WARNING")
    asyncio_logger.addHandler(logging.StreamHandler())
    loop.set_debug(True)
    loop.slow_callback_duration = 0.1

    try:
        yield loop
    finally:
        loop.close()<|MERGE_RESOLUTION|>--- conflicted
+++ resolved
@@ -3,17 +3,6 @@
 import inspect
 
 import pytest
-<<<<<<< HEAD
-
-=======
-from httpx import AsyncClient
-from sqlalchemy.orm import sessionmaker
-
-from prefect.client import OrionClient
-from prefect.orion.api.dependencies import get_session
-from prefect.orion.api.server import app
-from prefect.orion.utilities.settings import Settings
->>>>>>> 6c99e210
 
 from .orion.fixtures.database_fixtures import *
 from .orion.fixtures.app_fixtures import *
